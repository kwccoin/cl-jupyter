--- conflicted
+++ resolved
@@ -65,51 +65,4 @@
    #:svg-from-file
    #:quit))
 
-
-<<<<<<< HEAD
-(defpackage #:cl-jupyter-widgets
-  (:nicknames #:cljw)
-  (:use #:cl)
-  (:shadow #:open #:close #:step #:min #:max)
-  (:export
-   #:*kernel-start-hook*
-   #:*kernel-shutdown-hook*
-   #:*handle-comm-open-hook*
-   #:*handle-comm-msg-hook*
-   #:*handle-comm-close-hook*
-   #:*send-updates*
-   #:notify-change
-   #:widget-display
-   #:widget
-   #:widget-open
-   #:widget-send
-   #:widget-close
-   #:domwidget
-   #:int-slider
-   #:image
-   #:bool
-   #:dict
-   #:unicode
-   #:cunicode
-   #:tuple
-   #:color
-   #:instance
-   #:on-msg
-   #:on-displayed
-<<<<<<< HEAD
-=======
-   #:assoc-value
->>>>>>> master
-   ))
-
-
-(defpackage #:traitlets
-  (:use #:cl)
-  (:export #:traitlet-class #:synced-object)
-  (:export #:traitlet-metadata
-	   #:effective-traitlet))
-=======
->>>>>>> 5d951e82
-
-
 (in-package #:cl-jupyter)