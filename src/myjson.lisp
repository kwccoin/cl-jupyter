--- conflicted
+++ resolved
@@ -386,15 +386,12 @@
        do (cond ((char= char #\Newline)
                  (vector-push-extend #\\ jstr)
                  (vector-push-extend #\n jstr))
-<<<<<<< HEAD
+                ((char= char #\Tab)
+                 (vector-push-extend #\\ jstr)
+                 (vector-push-extend #\t jstr))
                 ((char= char #\Return)
                  (vector-push-extend #\\ jstr)
                  (vector-push-extend #\r jstr))
-=======
-                ((char= char #\Tab)
-                 (vector-push-extend #\\ jstr)
-                 (vector-push-extend #\t jstr))
->>>>>>> 0d2eec1b
                 (t (vector-push-extend char jstr))))
     jstr))
 
