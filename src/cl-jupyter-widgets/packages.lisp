
(defpackage #:cl-jupyter-widgets
  (:nicknames #:cljw)
  (:use #:cl)
  (:shadow #:open #:close #:step #:min #:max)
  (:export
   #:*kernel-start-hook*
   #:*kernel-shutdown-hook*
   #:*handle-comm-open-hook*
   #:*handle-comm-msg-hook*
   #:*handle-comm-close-hook*
   #:*send-updates*
   #:ipython-display
   #:widget
   #:widget-open
   #:widget-send
   #:widget-close
   #:domwidget
   #:int-slider
   #:image
   #:bool
   #:dict
   #:unicode
   #:cunicode
   #:tuple
   #:color
   #:instance
   #:on-msg
   #:on-displayed
<<<<<<< HEAD
   ;;;begin kevin symbols
   ;;;For all widgets
   #:value
   #:description
   ;;;from widget_bool_7
   #:checkbox
   #:toggle-button
   #:valid
   ;;;from widget_int_7
   #:int-text
   #:bounded-int-text
   #:int-slider
   #:int-progress
   #:int-range-slider
   ;;;from widget_float_7
   #:float-text
   #:bounded-float-text
   #:float-slider
   #:float-progress
   #:float-range-slider
   ;;;from widget_selection_7
   #:toggle-buttons
   #:dropdown
   #:radio-buttons
   #:select
   #:select-multiple
   #:selection-slider
   #:selection-range-slider
   ;;;from widget_selectioncontainer_7
   #:accordion
   #:tab
   ;;;from widget_button_7
   #:button
   #:%handle-button-msg
   ;;;from widget_box_7
   #:vbox
   #:hbox
   ;;;from widget_color_7
   #:color-picker
   ;;;from widget_string_7
   #:html
   #:html-math
   #:label
   #:textarea
   #:text
   #:password
=======
   #:button
   #:text
   #:int-slider
   #:dropdown
   #:tab
   #:checkbox
   #:float-text
   #:int-text
   #:toggle-button
   #:color-picker
   #:box
   #:vbox
   #:hbox
>>>>>>> c17b9275
   )
  (:import-from :fredokun-utilities #:[] #:[]-contains))

(defpackage #:traitlets
  (:use #:cl)
  (:export #:traitlet-class #:synced-object)
  (:export #:traitlet-metadata
	   #:effective-traitlet))<|MERGE_RESOLUTION|>--- conflicted
+++ resolved
@@ -27,9 +27,7 @@
    #:instance
    #:on-msg
    #:on-displayed
-<<<<<<< HEAD
-   ;;;begin kevin symbols
-   ;;;For all widgets
+   ;;;For particular widgets
    #:value
    #:description
    ;;;from widget_bool_7
@@ -61,7 +59,6 @@
    #:tab
    ;;;from widget_button_7
    #:button
-   #:%handle-button-msg
    ;;;from widget_box_7
    #:vbox
    #:hbox
@@ -74,21 +71,6 @@
    #:textarea
    #:text
    #:password
-=======
-   #:button
-   #:text
-   #:int-slider
-   #:dropdown
-   #:tab
-   #:checkbox
-   #:float-text
-   #:int-text
-   #:toggle-button
-   #:color-picker
-   #:box
-   #:vbox
-   #:hbox
->>>>>>> c17b9275
    )
   (:import-from :fredokun-utilities #:[] #:[]-contains))
 
