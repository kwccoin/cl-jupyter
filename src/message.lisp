(in-package #:cl-jupyter)

#|

# Representation and manipulation of kernel messages #

|#

#|

## Message header ## 

|#

(defclass header ()
  ((msg-id :initarg :msg-id :reader header-msg-id :type string)
   (username :initarg :username :reader header-username :type string)
   (session :initarg :session :reader header-session :type string)
   (msg-type :initarg :msg-type :reader header-msg-type :type string)
   (version :initarg :version :initform +KERNEL-PROTOCOL-VERSION+ :reader header-version :type string))
  (:documentation "Header representation for IPython messages"))

#|

### JSon encoding ###

|#

(defmethod encode-json (stream (object header) &key (indent nil) (first-line nil))
  (with-slots (msg-id username session msg-type version) object
    (encode-json stream `(("msg_id" . ,msg-id)
                          ("username" . ,username)
                          ("session" . ,session)
                          ("msg_type" . ,msg-type)
                          ("version" . ,version))
                 :indent indent :first-line first-line)))

(example-progn
 (defparameter *header1* (make-instance 'header
                                        :msg-id "XXX-YYY-ZZZ-TTT"
                                        :username "fredokun"
                                        :session "AAA-BBB-CCC-DDD"
                                        :msg-type "execute_request")))

(example
 (encode-json-to-string *header1* :indent 0)
 => "{
  \"msg_id\": \"XXX-YYY-ZZZ-TTT\",
  \"username\": \"fredokun\",
  \"session\": \"AAA-BBB-CCC-DDD\",
  \"msg_type\": \"execute_request\",
  \"version\": \"5.0\"
}")


(example
 (encode-json-to-string *header1*)
 => "{\"msg_id\": \"XXX-YYY-ZZZ-TTT\",\"username\": \"fredokun\",\"session\": \"AAA-BBB-CCC-DDD\",\"msg_type\": \"execute_request\",\"version\": \"5.0\"}")

#|

### JSon decoding ###

|#

(example (parse-json-from-string (encode-json-to-string *header1*))
         => '(("msg_id" . "XXX-YYY-ZZZ-TTT") ("username" . "fredokun")
              ("session" . "AAA-BBB-CCC-DDD") ("msg_type" . "execute_request")
              ("version" . "5.0")))

(example
 (afetch "msg_id" (parse-json-from-string (encode-json-to-string *header1*)) :test #'equal)
 => "XXX-YYY-ZZZ-TTT")

(example
 (afetch "username" (parse-json-from-string (encode-json-to-string *header1*)) :test #'equal)
 => "fredokun")

#|

### Wire-deserialization ###

The deserialization of a message header from a JSon string is then trivial.

|#

(defun wire-deserialize-header (hdr)
  (let ((json-list (parse-json-from-string hdr)))
    (if json-list
        (make-instance 'header
                       :msg-id (afetch "msg_id" json-list :test #'equal)
                       :username (afetch "username"json-list :test #'equal)
                       :session (afetch "session" json-list :test #'equal)
                       :msg-type (afetch "msg_type" json-list :test #'equal))
        nil)))

(example-progn
 (defparameter *header2* (wire-deserialize-header (encode-json-to-string *header1*))))


(example (header-username *header2*)
         => "fredokun")

#|

## IPython messages ##

|#

(defclass message ()
  ((header :initarg :header :accessor message-header)
   (parent-header :initarg :parent-header :initform nil :accessor message-parent-header)
   (metadata :initarg :metadata :initform nil :accessor message-metadata)
   (content :initarg :content :initform nil :accessor message-content)
   (buffers :type array :initarg :buffers :initform #() :accessor message-buffers))
  (:documentation "Representation of IPython messages"))

(defun make-message (parent_msg msg_type metadata content &optional (buffers #()))
  (check-type buffers array)
  (let ((hdr (message-header parent_msg)))
    (make-instance 
     'message
     :header (make-instance 
              'header
              :msg-id (format nil "~W" (uuid:make-v4-uuid))
              :username (header-username hdr)
              :session (header-session hdr)
              :msg-type msg_type
              :version (header-version hdr))
     :parent-header hdr
     :metadata metadata
     :content content
     :buffers buffers)))

(defun make-orphan-message (session-id msg-type metadata content buffers)
  (check-type buffers array)
  (make-instance 
   'message
   :header (make-instance 
            'header
            :msg-id (format nil "~W" (uuid:make-v4-uuid))
            :username "kernel"
            :session session-id
            :msg-type msg-type
            :version +KERNEL-PROTOCOL-VERSION+)
   :parent-header '()
   :metadata metadata
   :content content
   :buffers buffers))

(defun make-custom-message (&key content (buffers #()))
  (check-type buffers array)
  (make-instance
   'message
   :header nil
   :parent-header nil
   :metadata nil
   :content content
   :buffers buffers))

(example-progn
 (defparameter *msg1* (make-instance 'message :header *header1*)))


#|

## Wire-serialization ##

The wire-serialization of IPython kernel messages uses multi-parts ZMQ messages.

|#

(defun octets-to-hex-string (bytes)
  (apply #'concatenate (cons 'string (map 'list (lambda (x) (format nil "~(~2,'0X~)" x)) bytes))))

(defun message-signing (key parts)
  (let ((hmac (ironclad:make-hmac key :SHA256)))
    ;; updates
    (loop for part in parts
       do (let ((part-bin (babel:string-to-octets part)))
            (ironclad:update-hmac hmac part-bin)))
    ;; digest
    (octets-to-hex-string (ironclad:hmac-digest hmac))))

(example
 (message-signing (babel:string-to-octets "toto") '("titi" "tata" "tutu" "tonton"))
 => "d32d091b5aabeb59b4291a8c5d70e0c20302a8bf9f642956b6affe5a16d9e134")

;; XXX: should be a defconstant but  strings are not EQL-able...
(defvar +WIRE-IDS-MSG-DELIMITER+ "<IDS|MSG>")

(defmethod wire-serialize ((msg message) &key (identities nil) (key nil))
  (cljw:widget-log "  in wire-serialize~%")
  (with-slots (header parent-header metadata content) msg
    (cljw:widget-log "header -> ~s~%" header)
    (cljw:widget-log "parent-header -> ~s~%" parent-header)
    (cljw:widget-log "metadata -> ~s~%" metadata)
    (cljw:widget-log "content -> ~s~%" content)
    (let ((header-json (encode-json-to-string header))
          (parent-header-json (if parent-header
                                  (encode-json-to-string parent-header)
                                  "{}"))
          (metadata-json (if metadata
                             (encode-json-to-string metadata)
                             "{}"))
          (content-json (if content
                            (encode-json-to-string content)
                            "{}")))
      (cljw:widget-log "About to calculate signature~%")
      (let ((sig (if key
                     (message-signing key (list header-json parent-header-json metadata-json content-json))
                     "")))
	(cljw:widget-log "About to do append~%")
        (append identities
                (list +WIRE-IDS-MSG-DELIMITER+
                      sig
                      header-json
                      parent-header-json
                      metadata-json
                      content-json))))))

(example-progn
 (defparameter *wire1* (wire-serialize *msg1* :identities '("XXX-YYY-ZZZ-TTT" "AAA-BBB-CCC-DDD"))))


#|

## Wire-deserialization ##

The wire-deserialization part follows.

|#

(example (position +WIRE-IDS-MSG-DELIMITER+ *wire1*)
         => 2)

(example (nth (position +WIRE-IDS-MSG-DELIMITER+ *wire1*) *wire1*)
         => +WIRE-IDS-MSG-DELIMITER+)

(example
 (subseq *wire1* 0 (position +WIRE-IDS-MSG-DELIMITER+ *wire1*))
 => '("XXX-YYY-ZZZ-TTT" "AAA-BBB-CCC-DDD"))

(example
 (subseq *wire1* (+ 6 (position +WIRE-IDS-MSG-DELIMITER+ *wire1*)))
 => nil)

(example
 (let ((delim-index (position +WIRE-IDS-MSG-DELIMITER+ *wire1*)))
   (subseq *wire1* (+ 2 delim-index) (+ 6 delim-index)))
 => '("{\"msg_id\": \"XXX-YYY-ZZZ-TTT\",\"username\": \"fredokun\",\"session\": \"AAA-BBB-CCC-DDD\",\"msg_type\": \"execute_request\",\"version\": \"5.0\"}"
      "{}" "{}" "{}"))


(defun wire-deserialize (parts)
  (let ((delim-index (position +WIRE-IDS-MSG-DELIMITER+ parts :test  #'equal)))
    (when (not delim-index)
      (error "no <IDS|MSG> delimiter found in message parts"))
    (let ((identities (subseq parts 0 delim-index))
          (signature (nth (1+ delim-index) parts)))
      (let ((msg (destructuring-bind (header parent-header metadata content)
                     (subseq parts (+ 2 delim-index) (+ 6 delim-index))
                   (make-instance 'message
                                  :header (wire-deserialize-header header)
                                  :parent-header (wire-deserialize-header parent-header)
                                  :metadata metadata
                                  :content content))))
        (values identities
                signature
                msg
                (subseq parts (+ 6 delim-index)))))))


(example-progn
 (defparameter *dewire-1* (multiple-value-bind (ids sig msg raw)
                              (wire-deserialize *wire1*)
                            (list ids sig msg raw))))

(example
 (header-username (message-header (third *dewire-1*)))
 => "fredokun")

#|

### Sending and receiving messages ###

|#

(defun message-send (socket msg &key (identities nil) (key nil))
  (let ((wire-parts (wire-serialize msg :identities identities :key key)))
    #+(or)(format t "~%[Send] wire parts: ~W~%" wire-parts)
<<<<<<< HEAD
    (cl-jupyter-widgets::widget-log "wire-parts -> ~a~%" wire-parts)
=======
>>>>>>> master
    (dolist (part wire-parts)
      (pzmq:send socket part :sndmore t))
    (prog1
	(pzmq:send socket nil)
      (cl-jupyter-widgets:widget-log "Leaving message-send~%"))))

(defun recv-string (socket &key dontwait (encoding cffi:*default-foreign-encoding*))
  "Receive a message part from a socket as a string."
  (pzmq:with-message msg
    (pzmq:msg-recv msg socket :dontwait dontwait)
    (values
     (handler-case 
         (cffi:foreign-string-to-lisp (pzmq:msg-data msg) :count (pzmq:msg-size msg) :encoding encoding)
       (BABEL-ENCODINGS:INVALID-UTF8-STARTER-BYTE
           ()
         ;; if it's not utf-8 we try latin-1 (Ugly !)
         (format t "[Recv]: issue with UTF-8 decoding~%")
         (cffi:foreign-string-to-lisp (pzmq:msg-data msg) :count (pzmq:msg-size msg) :encoding :latin-1)))
     (pzmq:getsockopt socket :rcvmore))))

(defun zmq-recv-list (socket &optional (parts nil) (part-num 1))
  (multiple-value-bind (part more)
      (recv-string socket)
    ;;(format t "[Shell]: received message part #~A: ~W (more? ~A)~%" part-num part more)
    (if more
        (zmq-recv-list socket (cons part parts) (+ part-num 1))
        (reverse (cons part parts)))))

(defun message-recv (socket)
  (cljw:widget-log "[Recv] About to zmq-recv-list socket~%")
  (let ((parts (zmq-recv-list socket)))
    (cljw:widget-log "[Recv]: parts: ~A~%" (mapcar (lambda (part) (format nil "~W" part)) parts))
    #++(format t "[Recv]: parts: ~A~%" (mapcar (lambda (part) (format nil "~W" part)) parts))
    (wire-deserialize parts)))<|MERGE_RESOLUTION|>--- conflicted
+++ resolved
@@ -289,10 +289,6 @@
 (defun message-send (socket msg &key (identities nil) (key nil))
   (let ((wire-parts (wire-serialize msg :identities identities :key key)))
     #+(or)(format t "~%[Send] wire parts: ~W~%" wire-parts)
-<<<<<<< HEAD
-    (cl-jupyter-widgets::widget-log "wire-parts -> ~a~%" wire-parts)
-=======
->>>>>>> master
     (dolist (part wire-parts)
       (pzmq:send socket part :sndmore t))
     (prog1
