--- conflicted
+++ resolved
@@ -294,34 +294,6 @@
 
 |#
 
-<<<<<<< HEAD
-(defparameter *message-send-lock* (bordeaux-threads:make-lock 'message-send-lock))
-
-(defun message-send (socket msg &key (identities nil) (key nil))
-  (let ((wire-parts (wire-serialize msg :identities identities :key key)))
-    (logg 2 "[Send] wire parts: ~W~%" wire-parts)
-    (logg 2 "Entering message-send~%")
-    (unwind-protect
-         (progn
-           (bordeaux-threads:acquire-lock *message-send-lock*)
-           (dolist (part wire-parts)
-;;; FIXME: Try converting all base strings to character strings - does it make any difference?
-             #+(or)(let ((part-character-string (make-array (length part) :element-type 'character :initial-contents part)))
-               (logg 2 "pzmq:send socket part-character-string=|~s|~%" part)
-                     (pzmq:send socket part-character-string :sndmore t))
-             (progn
-               (logg 2 "pzmq:About to send socket part: ~s~%" part)
-               (logg 2 "pzmq:      --->    as bytes: ~s~%" (if (typep part 'simple-base-string)
-                                                                                      (core:coerce-to-byte8-vector part)
-                                                                                      :NOT-A-SIMPLE-BASE-STRING))
-               (if (typep part 'clasp-ffi:foreign-data)
-                   (pzmq:send socket part :len (clasp-ffi:foreign-data-size part) :sndmore t)
-                   (pzmq:send socket part :sndmore t))))
-           (prog1
-               (pzmq:send socket nil)
-             (logg 2 "Leaving message-send~%")))
-      (bordeaux-threads:release-lock *message-send-lock*))))
-=======
 ;; Locking, courtesy of dmeister, thanks !
 (defparameter *message-send-lock* (bordeaux-threads:make-lock "message-send-lock"))
 
@@ -336,7 +308,6 @@
 	     (pzmq:send socket part :sndmore t))
 	   (pzmq:send socket nil)))
     (bordeaux-threads:release-lock *message-send-lock*)))
->>>>>>> 489f93ff
 
 (defun recv-string (socket &key dontwait (encoding cffi:*default-foreign-encoding*))
   "Receive a message part from a socket as a string."
@@ -363,14 +334,6 @@
 (defparameter *message-recv-lock* (bordeaux-threads:make-lock "message-recv-lock"))
 
 (defun message-recv (socket)
-<<<<<<< HEAD
-  (logg 2 "[Recv] About to zmq-recv-list socket~%")
-  (let ((parts (zmq-recv-list socket)))
-    (dolist (part parts)
-      (logg 2 "[Recv]: part: |~A|  type-of -> ~a~%" part (type-of part)))
-    #++(format t "[Recv]: parts: ~A~%" (mapcar (lambda (part) (format nil "~W" part)) parts))
-    (wire-deserialize parts)))
-=======
   (unwind-protect
        (progn
 	 (bordeaux-threads:acquire-lock *message-recv-lock*)
@@ -381,4 +344,3 @@
     (bordeaux-threads:release-lock *message-recv-lock*)))
 
 
->>>>>>> 489f93ff
