(in-package :cl-jupyter-widgets)

;;https://github.com/drmeister/widget-dev/blob/master/ipywidgets6/widgets/widget_float.py#L19
(defclass %float (labeled-widget value-widget core-widget)
  ((value :initarg :value :accessor value
	   :type float
	   :initform 0.0
	   :metadata (:sync t
			    :json-name "value"
			    :help "Float value"))
   (disabled :initarg :disabled :accessor disabled
	      :type bool
	      :initform :false
	      :metadata (:sync t
			       :json-name "disabled"
			       :help "enable or disable user changes"))
   (description :initarg :description :accessor description
		 :type unicode
		 :initform (unicode "")
		 :metadata (:sync t
				  :json-name "description"
				  :help "Description of the value this widget represents"))
   )
  (:default-initargs
   :model-module (unicode "jupyter-js-widgets")
    :view-module (unicode "jupyter-js-widgets")
    )
  (:metaclass traitlets:traitlet-class))


;;https://github.com/drmeister/widget-dev/blob/master/ipywidgets6/widgets/widget_float.py#L32
(defclass %bounded-float(%float)
  ((max :initarg :max :accessor max
	 :type float
	 :initform 100.0
	 :metadata (:sync t
			  :json-name "max"
			  :help "Max value"))
   (min :initarg :min :accessor min
	 :type float
	 :initform 0.0
	 :metadata (:sync t
			  :json-name "min"
			  :help "Min value"))
   (step :initarg :step :accessor step
	  :type float
	  :initform 0.1
	  :metadata (:sync t
			   :json-name "step"
			   :help "Minimum step to increment the value (ignored by some views)"))
   )
  (:metaclass traitlets:traitlet-class))


;;https://github.com/drmeister/widget-dev/blob/master/ipywidgets6/widgets/widget_float.py#L67
(defclass float-text(%float)
  ()
  (:default-initargs
   :view-name (unicode "FloatTextView")
    :model-name (unicode "FloatTextModel")
    )
  (:metaclass traitlets:traitlet-class))


;;https://github.com/drmeister/widget-dev/blob/master/ipywidgets6/widgets/widget_float.py#L85
(defclass bounded-float-text(%bounded-float)
  ()
  (:default-initargs
   :view-name (unicode "FloatTextView")
    :model-name (unicode "FloatTextModel"))
  (:metaclass traitlets:traitlet-class))


;;https://github.com/drmeister/widget-dev/blob/master/ipywidgets6/widgets/widget_float.py#L108
(defclass float-slider(%bounded-float)
  ((orientation :initarg :orientation :accessor orientation
		:type unicode
		:initform (unicode "horizontal")
		:metadata (:sync t
				 :json-name "orientation"
				 :help "Vertical or horizontal"))
   (_range :initarg :range :accessor range
	   :type bool
	   :initform :false
	   :metadata (:sync t
			    :json-name "_range"
			    :help "Display a range selector"))
   (readout :initarg :readout :accessor readout
<<<<<<< HEAD
	    :type boolean
	    :initform :true
	    :metadata (:sync t
			     :json-name "readout"
			     :help "Display the current value of the slider next to it"))
=======
	     :type bool
	     :initform :true
	     :metadata (:sync t
			      :json-name "readout"
			      :help "Display the current value of the slider next to it"))
>>>>>>> da1660cb200a992ef7e8b608f41e95bac722b9b2
   (readout-format :initarg :readout-format :accessor readout-format
		   :type unicode
		   :initform (unicode ".2f")
		   :metadata (:sync t
				    :json-name "readout_format"
				    :help "Format for the readout"))
   (slider-color :initarg :slider-color :accessor slider-color
		 :type unicode
		 :initform (unicode "None")
		 :metadata (:sync t
				  :json-name "slider_color"))
   (continuous-update :initarg :continuous-update :accessor continuous-update
<<<<<<< HEAD
		      :type boolean
		      :initform :true
		      :metadata (:sync t
				       :json-name "continuous_update"
				       :help "Update the value of the widget as the user is holding the slider"))
=======
		       :type bool
		       :initform :true
		       :metadata (:sync t
					:json-name "continuous_update"
					:help "Update the value of the widget as the user is holding the slider."))
>>>>>>> da1660cb200a992ef7e8b608f41e95bac722b9b2
   )
  (:default-initargs
   :view-name (unicode "FloatSliderView")
    :model-name (unicode "FloatSliderModel"))
  (:metaclass traitlets:traitlet-class))


;;https://github.com/drmeister/widget-dev/blob/master/ipywidgets6/widgets/widget_float.py#L148
(defclass float-progress (%bounded-float)
  ((orientation :initarg :orientation :accessor orientation
		 :type unicode
		 :initform (unicode "horizontal")
		 :metadata (:sync t
				  :json-name "orientation"
				  :help "Vertical or horizontal."))
   (bar-style :initarg :bar-style :accessor bar-style
	       :type unicode
	       :initform (unicode "")
	       :metadata (:sync t
				:json-name "bar_style"
				:help "Use a predefined styling for the progress bar. Options: 'success', 'info', 'warning', 'danger'"))
   )
  (:default-initargs
   :view-name (unicode "ProgressView")
    :model-name (unicode "ProgressModel"))
  (:metaclass traitlets:traitlet-class))


;;https://github.com/drmeister/widget-dev/blob/master/ipywidgets6/widgets/widget_float.py#L180
(defclass %float-range (%float)
  ((value :initarg :value :accessor value
	   :type tuple
	   :initform (tuple 0.0 1.0)
	   :metadata (:sync t
			    :json-name "value"
			    :help "Tuple of (lower, upper) bounds"))
   )
  (:metaclass traitlets:traitlet-class))


;;https://github.com/drmeister/widget-dev/blob/master/ipywidgets6/widgets/widget_float.py#L208
(defclass %bounded-float-range(%float-range)
  ((step :initarg :step :accessor step
	  :type float
	  :initform 1.0
	  :metadata (:sync t
			   :json-name "step"
			   :help "Minimum step that the value can take (ignored by some views)"))
   (max :initarg :max :accessor max
	 :type float
	 :initform 100.0
	 :metadata (:sync t
			  :json-name "max"
			  :help "Max value"))
   (min :initarg :min :accessor min
	 :type float
	 :initform 0.0
	 :metadata (:sync t
			  :json-name "min"
			  :help "Min value"))
   )
  (:metaclass traitlets:traitlet-class))



;;https://github.com/drmeister/widget-dev/blob/master/ipywidgets6/widgets/widget_float.py#L243
(defclass float-range-slider(%bounded-float-range)
  ((orientation :initarg :orientation :accessor orientation
		 :type unicode
		 :initform (unicode "horizontal")
		 :metadata (:sync t
				  :json-name "orientation"
				  :help "Vertical or horizontal"))
   (_range :initarg :range :accessor range
	   :type bool
	   :initform :true
	   :metadata (:sync t
			    :json-name "_range"
			    :help "Display a range selector"))
   (readout :initarg :readout :accessor readout
	     :type bool
	     :initform :true
	     :metadata (:sync t
			      :json-name "readout"
			      :help "Display the current value of the slider next to it"))
   (readout-format :initarg :readout-format :accessor readout-format
		    :type unicode
		    :initform (unicode ".2f")
		    :metadata (:sync t
				     :json-name "readout_format"
				     :help "Format for the readout"))
   (slider-color :initarg :slider-color :accessor slider-color
		  :type unicode
		  :initform (unicode "None")
		  :metadata (:sync t
				   :json-name "slider_color"))
   (continuous-update :initarg :continuous-update :accessor continuous-update
		       :type bool
		       :initform :true
		       :metadata (:sync t
					:json-name "continuous_update"
				        :help "Update the value of the widget as the user is sliding the slider"))
   )
  (:default-initargs
   :view-name (unicode "FloatSliderView")
    :model-name (unicode "FloatSliderModel"))
  (:metaclass traitlets:traitlet-class))
<|MERGE_RESOLUTION|>--- conflicted
+++ resolved
@@ -86,19 +86,11 @@
 			    :json-name "_range"
 			    :help "Display a range selector"))
    (readout :initarg :readout :accessor readout
-<<<<<<< HEAD
-	    :type boolean
-	    :initform :true
-	    :metadata (:sync t
-			     :json-name "readout"
-			     :help "Display the current value of the slider next to it"))
-=======
-	     :type bool
+	    :type bool
 	     :initform :true
 	     :metadata (:sync t
 			      :json-name "readout"
 			      :help "Display the current value of the slider next to it"))
->>>>>>> da1660cb200a992ef7e8b608f41e95bac722b9b2
    (readout-format :initarg :readout-format :accessor readout-format
 		   :type unicode
 		   :initform (unicode ".2f")
@@ -111,19 +103,11 @@
 		 :metadata (:sync t
 				  :json-name "slider_color"))
    (continuous-update :initarg :continuous-update :accessor continuous-update
-<<<<<<< HEAD
-		      :type boolean
-		      :initform :true
-		      :metadata (:sync t
-				       :json-name "continuous_update"
-				       :help "Update the value of the widget as the user is holding the slider"))
-=======
-		       :type bool
+		      :type bool
 		       :initform :true
 		       :metadata (:sync t
 					:json-name "continuous_update"
 					:help "Update the value of the widget as the user is holding the slider."))
->>>>>>> da1660cb200a992ef7e8b608f41e95bac722b9b2
    )
   (:default-initargs
    :view-name (unicode "FloatSliderView")
