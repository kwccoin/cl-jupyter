--- conflicted
+++ resolved
@@ -75,12 +75,8 @@
 	   :metadata (:sync t
 			    :json-name "_range"
 			    :help "Display a range selector"))
-<<<<<<< HEAD
    (readout :initarg :readout :accessor readout
-=======
-   (%readout :initarg :readout :accessor readout
->>>>>>> b5c52361
-	     :type boolean
+	    :type boolean
 	     :initform :true
 	     :metadata (:sync t
 			      :json-name "readout"
@@ -91,13 +87,8 @@
 		    :metadata (:sync t
 				     :json-name "readout_format"
 				     :help "Format for the readout."))
-<<<<<<< HEAD
    (slider-color :initarg :slider-color :accessor slider-color
    ;;;Slider-color should be using the deprecated widgets handle
-=======
-   ;;;Slider-color should be using the deprecated widgets handle
-   (%slider-color :initarg :slider-color :accessor slider-color
->>>>>>> b5c52361
 		  :type unicode
 		  :initform (unicode "None")
 		  :metadata (:sync t
