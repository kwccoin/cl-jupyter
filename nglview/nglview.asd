--- conflicted
+++ resolved
@@ -11,10 +11,7 @@
 		 (:file "utils")
 		 (:file "shape")
 		 (:file "pythread")
-<<<<<<< HEAD
-=======
-		 (:file "stage")
->>>>>>> 073ec16c
+	         (:file "stage")
 		 (:file "widget")
 		 (:file "base_adaptor")
 		 (:file "adaptor")
