(in-package :nglv)

(cljw:widget-log "Loading widget.lisp~%")

(defmacro @observe (slot observer)
  nil)

(defparameter *frontend-version* "1.1.2") ;; must match to js/package.json and js/src/widget_ngl.js

(defparameter *excluded-callback-after-firing*
  (list "setUnSyncCamera" "setSelector" "setUnSyncFrame"
        "setDelay" "autoView" "_downloadImage" "_exportImage"
        "set_representation_from_backend"))

;; Save up to 8 previous picks
(defparameter *pick-history-depth* 16)

(defclass component-viewer ()
  ((%view :initarg :view :accessor view)
   (%index :initarg :index :accessor index)))


(defclass nglwidget (cljw::domwidget)
  ((%ngl_version :initarg :ngl-version
                 :accessor ngl-version
                 :type cljw:unicode
                 :initform (cljw:unicode)
                 :metadata (:sync t :json-name "_ngl_version"))
   (%image-data :initarg :image-data
		:type cljw:unicode
		:initform (cljw:unicode "")
		:observers (%on-render-image)
		:metadata (:sync t :json-name "_image_data"))
   (%frame :initarg :frame
	   :accessor frame
	   :type Integer
	   :initform 0
	   :observers (%on-frame-changed)
	   :metadata (:sync t :json-name "frame"))
   (%count :initarg :count
           :accessor count
           :type Integer
           :initform 1
           :metadata (:sync t :json-name "count"))
   (%background :initarg :background
		:accessor background
		:type cljw:unicode
		:observers (%update-background-color)
		:initform (cljw:Unicode "white")
		:metadata (:sync t :json-name "background")) ; I think this is deprecated
   (%loaded :initarg :loaded
            :accessor loaded
            :observers (on-loaded)
            :type boolean
            :initform nil)
   (%picked :initarg :picked
            :accessor picked
            :observers (%on-picked)
            :type cljw:dict
            :initform nil
            :metadata (:sync t :json-name "picked"))
   (%pick-history :initarg :pick-history
                  :accessor pick-history
                  :type list
                  :initform nil)
   (%n-components :initarg :n-components
                  :accessor n-components
                  :observers (%handle-n-components-changed)
                  :type integer
                  :initform 0
                  :metadata (:sync t :json-name "n_components"))
   (%scene-position :initarg :scene-position
                    :accessor scene-position
                    :type cljw:dict
                    :initform nil
                    :metadata (:sync t :json-name "_scene_position"))
   (%scene-rotation :initarg :scene-rotation
                    :accessor scene-rotation
                    :type cljw:dict
                    :initform nil
                    :metadata (:sync t :json-name "_scene_rotation"))
   (%first-time-loaded :initarg :first-time-loaded
                       :accessor first-time-loaded
                       :type boolean
                       :initform T)
   ;; hack to always display movie
   (%n-dragged-files :initarg :n-dragged-files
                     :accessor n-dragged-files
                     :observers (on-update-dragged-file)
                     :type integer
                     :initform 0
                     :metadata (:sync t :json-name "_n_dragged_files"))
   ;; TODO: remove %parameters?
   (%parameters :initarg :%parameters
                :accessor %parameters
                :type cljw:dict
                :initform nil) ; not synchronized https://github.com/drmeister/spy-ipykernel/blob/master/nglview/widget.py#L124
   (%ngl-full-stage-parameters :initarg :ngl-full-stage-parameters
                               :accessor ngl-full-stage-parameters
                               :type cljw:dict
                               :initform nil
                               :metadata (:sync t :json-name "_ngl_full_stage_parameters"))
   (%ngl-full-stage-parameters-embed :initarg :ngl-full-stage-parameters-embed
                                     :accessor ngl-full-stage-parameters-embed
                                     :type cljw:dict
                                     :initform nil
                                     :metadata (:sync t :json-name "_ngl_full_stage_parameters_embed"))
   (%ngl-original-stage-parameters :initarg :ngl-original-stage-parameters
                                   :accessor ngl-original-stage-parameters
                                   :type cljw:dict
                                   :initform nil
                                   :metadata (:sync t :json-name "_ngl_original_stage_parameters"))
   ;; Not sync'd
   (%coordinates-dict :initarg :coordinates-dict
                      :accessor coordinates-dict
                      :type cljw:dict
                      :initform nil)
   (%camera-str :initarg :camera-str
                :accessor camera-str
                :type cunicode
                :initform (cljw:unicode "orthographic")
                :metadata (:sync t :json-name "_camera_str"
                           :caseless-str-enum ( "perspective" "orthographic")))
   (%camera-orientation :initarg :camera-orientation
                        :accessor camera-orientation
                        :type list
                        :initform nil
                        :metadata (:sync t :json-name "_camera_orientation"))
   (%ngl-repr-dict :initarg :ngl-repr-dict
                   :accessor ngl-repr-dict
                   :observers (%handle-repr-dict-changed)
                   :type cljw:dict
                   :initform nil
                   :metadata (:sync t :json-name "_ngl_repr_dict"))
   (%ngl-component-ids :initarg :ngl-component-ids
                       :accessor ngl-component-ids
                       :type list
                       :initform nil)
   (%ngl-component-names :initarg :ngl-component-names
                         :accessor ngl-component-names
                         :type list
                         :initform nil)
   (%already-constructed :initarg :already-constructed
                         :accessor already-constructed
                         :type boolean
                         :initform nil)
   (%ngl-msg :initarg :ngl-msg
             :accessor ngl-msg
             :type (or string null)
             :initform nil)
   (%send-binary :initarg :send-binary
                 :accessor send-binary
                 :type boolean
                 :initform t)
   (%init-gui :initarg :init-gui
              :accessor init-gui
              :type boolean
              :initform nil)
   (%hold-image :initarg :hold-image
                :accessor hold-image
                :type cljw:bool
                :initform :false)
   (%ngl-serialize :initarg :ngl-serialize
                   :accessor ngl-serialize
                   :type cljw:bool
                   :initform :false
                   :metadata (:sync t :json-name "_ngl_serialize"))
   (%ngl-msg-archive :initarg :ngl-msg-archive
                     :accessor ngl-msg-archive
                     :type list
                     :initform nil
                     :metadata (:sync t :json-name "_ngl_msg_archive"))
   (%ngl-coordinate-resource :initarg :ngl-coordinate-resource
                             :accessor ngl-coordinate-resource
                             :type cljw:dict
                             :initform nil
                             :metadata (:sync t :json-name "_ngl_coordinate_resource"))
   (%representations :initarg :representations
                     :accessor representations)
   ;; internal variables
   (%gui :initarg :%gui :accessor %gui :initform nil)
;;   (%init-gui :initarg :gui :accessor gui :initform nil) ;; WHY? does nglview does this
   (%theme :initarg :theme :accessor theme :initform "default")
   (%widget-image :initarg :widget-image :accessor widget-image
                  :initform (make-instance 'cl-jupyter-widgets:image :width 900))
   (%image-array :initarg :image-array :accessor image-array :initform #())
   (%event :initarg :event :accessor event :initform (make-instance 'pythread:event))
   (%ngl-displayed-callbacks-before-loaded-reversed
    :initarg :ngl-displayed-callbacks-before-loaded-reversed
    :accessor ngl-displayed-callbacks-before-loaded-reversed
    :initform nil)
   (%ngl-displayed-callbacks-after-loaded-reversed
    :initarg :ngl-displayed-callbacks-after-loaded-reversed
    :accessor ngl-displayed-callbacks-after-loaded-reversed
    :initform nil)
   (%shape :initarg :shape :accessor shape
           :initform (make-instance 'shape))
   (%stage :initarg :stage :accessor stage)
   (%control :initarg :control :accessor control)
;;; FIXME:  Would this be a Clasp mp:PROCESS??
;;;   (%handle-msg-thread :initarg :handle-msg-thread :accessor handle-msg-thread :initform :threading.thread)
   #|
   self._handle_msg_thread = threading.Thread(target=self.on_msg,
   args=(self._ngl_handle_msg,))
   # # register to get data from JS side
   self._handle_msg_thread.daemon = True
   self._handle_msg_thread.start()
   |#
   ;; Only one remote-call-thread in pythread:*remote-call-thread*
   #+(or)(%remote-call-thread
    :initarg :remote-call-thread
    :accessor remote-call-thread
    :allocation :class
    :initform pythread:*remote-call-thread*)
   ;; Only one remote-call-thread-queue in pythread:*remote-call-thread-queue*
   #+(or)(%remote-call-thread-queue
    :initarg :remote-call-thread-queue
    :accessor remote-call-thread-queue
    :allocation :class
    :initform pythread:*remote-call-thread-queue*)
   (%handle-msg-thread
    :accessor handle-msg-thread
    :initform nil)
   ;; keep track but making copy
   ;;; FIXME - fix this nonsense below
#||
        self._set_unsync_camera()
        self.selector = str(uuid.uuid4()).replace('-', '')
        self._remote_call('setSelector', target='Widget', args=[self.selector,])
        self.selector = '.' + self.selector # for PlaceProxy
        self._place_proxy = PlaceProxy(child=None, selector=self.selector)
        self.player = trajectory-player(self)
        self._already_constructed = True
   ||#
   (%trajlist :initform nil
              :accessor trajlist)
   (%player :accessor player)
   (%init-representations :initarg :init-representations
                     :accessor init-representations
                     :initform nil)
   )
  (:default-initargs
   :view-name (cljw:unicode "NGLView")
   :view-module (cljw:unicode "nglview-js-widgets")
   :view-module-version (cljw:unicode *frontend-version*)
   :model-name (cljw:unicode "NGLModel")
   :model-module (cljw:unicode "nglview-js-widgets")
   :model-module-version (cljw:unicode *frontend-version*))
  (:metaclass traitlets:traitlet-class))


(defun make-nglwidget (&rest kwargs-orig
                       &key (structure nil structure-p)
                         (representations nil representations-p)
                         (parameters nil parameters-p)
                         (gui nil gui-p)
                         (theme "default" theme-p)
                         &allow-other-keys)
  (cljw:widget-log "make-nglwidget~%")
  (let ((kwargs (copy-list kwargs-orig)))
    (when structure-p (remf kwargs :structure))
    (when representations-p (remf kwargs :representations))
    (when parameters-p (remf kwargs :parameters))
    (when gui-p (remf kwargs :gui))
    (when theme-p (remf kwargs :theme))
    (let ((widget (apply #'make-instance 'nglwidget kwargs)))
      (gctools:finalize widget #'(lambda () (format t "Finalizing widget~%") (widget-close widget)))
      (when gui-p (setf (init-gui widget) gui))
      (when theme-p (setf (theme widget) theme))
      (setf (stage widget) (make-instance 'stage :view widget))
;;;      (setf (control widget) (make-instance 'viewer-control :view widget))
      #+(or)(warn "What do we do about add_repr_method_shortcut")
      ;;; Handle messages - in Python they start a daemon - WHY????
      (cljw:on-msg widget '%ngl-handle-msg)
      #+(or)(progn
              (cljw:widget-log "Starting handle-msg-thread from process ~s~%" (bordeaux-threads:current-thread))
              (setf (handle-msg-thread widget)
                    (mp:process-run-function
                     'handle-msg-thread
                     (lambda ()
                       (cljw:on-msg widget '%ngl-handle-msg)
                       (cljw:widget-log "Calling cljw:on-msg widget with #'%ngl-handle-msg in process: ~s~%" (bordeaux-threads:current-thread))
                       (loop
                         ;; yield while respecting callbacks to ngl-handle-msg
                         (bordeaux-threads:thread-yield)
                         (sleep 1) ;; I don't want to sleep here - do I?   Will it slow down callbacks to %ngl-handle-msg
                         (format t "handle-msg-thread in process-yield loop ~s~%" (get-internal-real-time ) ))
                       (cljw:widget-log "Leaving handle-msg-thread - but this shouldn't happen - this thread should be killed!!!!!~%"))
                     cl-jupyter:*default-special-bindings*)))
      (when parameters-p (setf (parameters widget) parameters))
      (cond
        ((typep structure 'Trajectory)
         (let ((name (nglv::get-structure-name structure)))
           (add-trajectory widget structure :name name)))
        ((consp structure)
         (warn "Handle list of structures"))
        (structure
         (add-structure widget structure)))
      ;; call before setting representations
      (cljw:widget-log "About to set representations -> ~a~%" representations)
      (when representations
        (check-type representations array)
        (setf (init-representations widget) representations))
      (%set-unsync-camera widget)
      (let ((selector (remove #\- (format nil "~W" (uuid:make-v4-uuid)))))
        (%remote-call widget "setSelector" :target "Widget" :args (list selector)))
      #+(or)(warn "Set the Trajectoryplayer")
      (setf (player widget) (make-instance 'trajectory-player :%view widget))
      (setf (already-constructed widget) t)
      widget)))


(defmethod %set-serialization ((self nglwidget) &optional frame-range)
  (setf (ngl-serialize self) :true)
  (setf (ngl-msg-archive self)
         (mapcar (lambda (callback)
                   (ngl-msg callback))
                 (ngl-displayed-callbacks-after-loaded-reversed self)))
  (let ((resource (ngl-coordinate-resource self)))
    (when frame-range
      #|| ;; Finish set-serialization
      (loop for t-index from 0
      for traj in (trajlist self)
      do (setf (elt resource t-index) (list))
      (loop for 
      for f_index in range(*frame_range):
      if f_index < traj.n_frames:
      resource[t_index].append(encode_base64(traj.get_coordinates(f_index)))
      else:
      resource[t_index].append(encode_base64(
                            np.empty((0), dtype='f4')))
            resource['n_frames'] = len(resource[0])

        self._ngl_coordinate_resource = resource
        self._ngl_full_stage_parameters_embed = self._ngl_full_stage_parameters
      ||#
      )))

(defmethod %unset-serialization ((self nglwidget))
  (setf (ngl-serialize self) :false
        (ngl-msg-archive self) nil
        (ngl-coordinate-resource self) nil
        (ngl-full-stage-parameters-embed self) nil))



(defun parameters (widget)
  (%parameters widget))

#|
(defun (setf parameters) (params widget)
  (let ((params (camelize-dict params)))
    (setf (parameters widget) params)
    (%remote-call widget "setParameters"
		  :target "Widget"
		  :args params))
  params)
|#


  #|
   if isinstance(structure, Trajectory):
   name = py_utils.get_name(structure, kwargs)
   self.add_trajectory(structure, name=name)
   elif isinstance(structure, (list, tuple)):
   trajectories = structure
   for trajectory in trajectories:
   name = py_utils.get_name(trajectory, kwargs)
   self.add_trajectory(trajectory, name=name)
   else:
   if structure is not None:
   self.add_structure(structure, **kwargs)
   |#
#|   
   # call before setting representations
   self._set_initial_structure(self._init_structures)
   if representations:
   self._init_representations = representations
   else:
   self._init_representations = [
   {"type": "cartoon", "params": {
   "sele": "polymer"
   }},
   {"type": "ball+stick", "params": {
   "sele": "hetero OR mol"
   }},
   {"type": "ball+stick", "params": {
   "sele": "not protein and not nucleic"
   }}
   ]
   |#

#|
;;; Duplicate code
(defmethod %fire-callbacks ((widget nglwidget) callbacks)
  (loop for callback in callbacks
     do (progn
          (funcall (car callback) widget)
          (when (string= (cdr callback) "loadFile")
            (%wait-until-finished widget)))))
    
(defmethod %wait-until-finished ((widget nglwidget) &optional (timeout 0.0001))
  (pythread:clear (event widget))
  (loop
     (sleep timeout)
     (when (pythread:is-set (event widget))
       (return-from %wait-until-finished))))
|#



(defmethod (setf parameters) (params (widget nglwidget))
  (let ((params (camelize-dict params)))
    (setf (%parameters widget) params)
    (%remote-call widget "setParameters" :target "Widget" :args params))
  (values))




(defun camera (widget)
  (cond
    ((string= (camera-str widget) "orthographic")
     :orthographic)
    ((string= (camera-str widget) "perspective")
     :perspective)
    (t (error "Illegal value for %camera-str ~s - must be one of orthographic or perspective"))))

(defun (setf camera) (value widget)
  "Values:  :perspective or :orthographic"
  (checktype value (member :perspective :orthographic))
  (let ((camera-str (ecase value
                      (:perspective "perspective")
                      (:orthographic "orthographic"))))
    (setf (camera-str widget) camera-str)
    (%remote-call widget "setParameters"
                  :target "Stage"
                  :kwargs (plist-to-kwargs '(:camera-type camera-str)))))

(defmethod %set-camera-orientation ((self nglwidget) arr)
  (%remote-call self "set_camera_orientation"
                :target "Widget"
                :args (list arr)))

(defmethod %request-stage-parameters ((self nglwidget))
  (%remote-call self
                "requestUpdateStageParameters"
                :target "Widget"))

(@observe %picked %on-picked)
(defmethod %on-picked ((self nglwidget) name new old)
  (cljw::widget-log "%on-picked called with name: ~s new: ~s old: ~s~%" name new old)
  (when (and new
             (dict-entry "atom" new)
             (slot-boundp self '%pick-history))
    (push new (pick-history self))
    (setf (pick-history self) (subseq (pick-history self) 0 (min *pick-history-depth* (length (pick-history self))))))
  (when (widget-picked (player self))
    (setf (value (widget-picked (player self))) (myjson:dumps new))))


(@observe background %update-background-color)
(defmethod %update-background-color ((object nglwidget) name new old)
  (setf (%parameters object) (list (cons "backgroundColor" new)))
  (values))

(@observe %n-dragged-files on-update-dragged-file)
(defmethod on-update-dragged-file ((self nglwidget) name new old)
  (when (and (= (- new old) 1) (slot-boundp self '%ngl-component-ids))
    (setf (ngl-component-ids self) (append (ngl-component-ids self) (uuid:make-v4-uuid)))))

(@observe %n-components %handle-n-components-changed)
(defmethod %handle-n-components-changed ((self nglwidget) name new old)
  (when (widget-repr (player self))
    (let ((component-slider (get-widget-by-name (widget-repr player) "component_slider")))
      (when (>= (1- new) (min component-slider))
        (setf (max component-slider) (1- new))))
    (let ((component-dropdown (get-widget-by-name (widget-repr player) "component_dropdown")))
      ;; component_dropdown.options = tuple(self._ngl_component_names)
      (setf (options component-dropdown) (ngl-component-names self))
      (when (= new 0)
        (setf (options component-dropdown) (list " ")
              (value component-dropdown) " "
              (max component-slider) 0)
        (let ((reprlist-choices (get-widget-by-name (widget-repr player) "reprlist_choices")))
          (setf (options reprlist-choices) (list " ")))
        (let ((reprlist-slider (get-widget-by-name (widget-repr player) "repr_slider")))
          (setf (max repr-slider) 0))
        (let ((repr-name-text (get-widget-by-name (widget-repr player) "repr_name_text"))
              (repr-name-selection (get-widget-by-name (widget-repr player) "repr_selection")))
          (setf (value repr-name-text) " "
                (value repr-selection) " "))))))

(@observe %ngl-repr-dict %handle-repr-dict-changed)
(defmethod %handle-repr-dict-changed ((self nglwidget) name new old)
  (when (and (slot-boundp self '%player) (widget-repr (player self)))
    (let* ((repr-slider (get-widget-by-name (widget-repr (player self)) "repr_slider"))
           (component-slider (get-widget-by-name (widget-repr (player self)) "component_slider"))
           (repr-name-text (get-widget-by-name (widget-repr (player self)) "repr_name_text"))
           (repr-selection (get-widget-by-name (widget-repr (player self)) "repr_selection"))
           (reprlist-choices (get-widget-by-name (widget-repr (player self)) "reprlist_choices"))
           (repr-names (get-repr-names-from-dict (ngl-repr-dict self) (value component-slider))))
      (if (and (consp new)
               (= (length new) 1)
               (consp (car new))
               (= (car (car new)) 0)
               (eq (cdr (car new)) nil))
          (setf (value repr-selection) "")
          (error "Finish implementing %handle-repr-dict-changed")
          #|
          if change['new'] == {0: {}}:
          repr_selection.value = ''
          else:
          options = tuple(
                    str(i) + '-' + name for (i, name) in enumerate(repr_names))
                reprlist_choices.options = options

                try:
                    value = reprlist_choices.options[repr_slider.value]
                    if isinstance(value, tuple):
                        # https://github.com/jupyter-widgets/ipywidgets/issues/1512
                        value = value[0]
                    reprlist_choices.value = value
                except IndexError:
                    if repr_slider.value == 0:
                        # works fine with ipywidgets 5.2.2
                        reprlist_choices.options = tuple([
                            ' ',
                        ])
                        reprlist_choices.value = ' '
                    else:
                        reprlist_choices.value = reprlist_choices.options[
                            repr_slider.value - 1]

                # e.g: 0-cartoon
                repr_name_text.value = reprlist_choices.value.split('-')[-1].strip()

                repr_slider.max = len(repr_names) - 1 if len(
                    repr_names) >= 1 else len(repr_names)
          |#))))

(defmethod %update-count ((widget nglwidget))
  (setf (count widget) (apply #'max (loop for traj in (trajlist widget) collect (n-frames traj))))
  (values))


(defmethod wait-until-finished ((widget nglwidget) &optional (timeout 1.0))
  (cljw:widget-log "entered wait-until-finished~%")
  (pythread:clear (event widget))
  (loop
    (sleep timeout)
    (when (pythread:is-set (event widget))
      (return-from wait-until-finished))
    (cljw:widget-log "woke wait-until-finished after timeout ~a continuing to wait~%" timeout)))

(defmethod %run-on-another-thread ((self nglwidget) func &rest args)
  (error "Finish %run-on-another-thread")
#|
      def _run_on_another_thread(self, func, *args):
        # use `event` to singal
        # func(*args)
        thread = threading.Thread(
            target=func,
            args=args, )
        thread.daemon = True
        thread.start()
        return thread
|#)

(@observe %loaded on-loaded)
(defmethod on-loaded ((widget nglwidget) name new old)
  ;;;(setf (loaded widget) t)
  (cljw:widget-log "entered on-loaded - firing before-loaded callbacks new -> ~a old -> ~a ~%" new old)
  (when new
    (when (slot-boundp widget '%ngl-displayed-callbacks-before-loaded-reversed)
      (%fire-callbacks widget (ngl-displayed-callbacks-before-loaded-reversed widget))))
  (values))

(defmethod %fire-callbacks ((widget nglwidget) callbacks)
<<<<<<< HEAD
  (cljw:widget-log "%fire-callbacks entered in process ~s~%" (bordeaux-threads:current-thread))
=======
  (cljw:widget-log "%fire-callbacks entered in process ~s~%  callbacks: ~s~%" mp:*current-process*
                   (loop for x in callbacks
                         collect (list (pythread:method-name x) (pythread:description x))))
>>>>>>> c17b9275
  (flet ((_call ()
           (cljw:widget-log "%fire-callbacks _call entered in process ~s~%" (bordeaux-threads:current-thread))
           (loop for callback in callbacks
<<<<<<< HEAD
              do (progn
                   (cljw:widget-log "      %fire-callback -> ~s in process ~s~%" (pythread:method-name callback) (bordeaux-threads:current-thread))
                   (pythread:fire-callback callback widget)
                   (when (string= (pythread:method-name callback) "loadFile")
                     (cljw:widget-log "    Waiting until finished~%")
                     (wait-until-finished widget))))))
    (bordeaux-threads:make-thread (lambda () (_call))
                             cl-jupyter:*default-special-bindings*
                             :name 'fire-callbacks-thread))
=======
                 do (progn
                      (cljw:widget-log "      %fire-callback -> ~s in process ~s~%" callback mp:*current-process*)
                      (pythread:fire-callback callback widget)
                      (when (string= (pythread:method-name callback) "loadFile")
                        (cljw:widget-log "    Waiting until finished~%")
                        (wait-until-finished widget))))))
    (mp:process-run-function 'fire-callbacks-thread
                             (lambda () (_call))
                             cl-jupyter:*default-special-bindings*))
>>>>>>> c17b9275
  (cljw:widget-log "Done %fire-callbacks~%"))

(defmethod %refresh-render ((widget nglwidget))
  "useful when you update coordinates for a single structure.

        Notes
        -----
        If you are visualizing a trajectory with more than 1 frame, you can use the
        player slider to trigger the refreshing.
        "
  (let ((current-frame (frame widget)))
    (setf (frame widget) (expt 10 6)
          (frame widget) current-frame)))

(defmethod sync-view ((widget nglwidget))
  "Call this if you want to sync multiple views of a single viewer
   Note: unstable feature"
  (cljw:widget-log "entered sync-view~%")
  (let (new-callbacks)
    (loop for c in (reverse (ngl-displayed-callbacks-after-loaded-reversed widget))
          do (let (ngl-msg-kwargs-default-representation)
               (when (and (string= (pythread:method-name c) "loadFile")
                          (setf ngl-msg-kwargs-default-representation (assoc "defaultRepresentation" (cdr (assoc "kwargs" (ngl-msg c) :test #'string=)) :test #'string=)))
                 (rplacd ngl-msg-kwargs-default-representation :false)))
             (let ((msg (cons (cons "last_child" :true) (ngl-msg c))))
               (let ((callback (make-instance 'remote-call-callback
                                              :method-name (cdr (assoc "methodName" msg :test #'string=))
                                              :ngl-msg msg)))
                 (push callback new-callbacks))))
    (let* ((msg (list (cons "target" "Widget")
                      (cons "type" "call_method")
                      (cons "methodName" "set_representation_from_backend")
                      (cons "args" #())
                      (cons "kwargs" (list))
                      (cons "last_child" :true)))
           (callback (make-instance 'remote-call-callback
                                    :method-name "set_representation_from_backend"
                                    :ngl-msg msg)))
      (push callback new-callbacks)
      (%fire-callbacks widget (nreverse new-callbacks)))))


(defmethod %ipython-display ((widget nglwidget) &rest key &key &allow-other-keys)
  (if (first-time-loaded widget)
      (setf (first-time-loaded widget) nil)
      (sync-view widget))
  (when (init-gui widget)
    (when (not (gui widget))
      (setf (gui widget) (%display (player widget))))
    (display (gui widget)))
  (when (or (string= "dark" (theme widget)) (string= "oceans16" (theme widget)))
    (warn "how do we set the theme")
    (%remote-call widget "cleanOutput" :target "Widget"))
  (%ipython-display (place-proxy widget))
  (values))

(defmethod display ((widget nglwidget) &key (gui nil) (use-box nil))
  (if gui
      (if use-box
          (let ((box (apply #'make-instance 'BoxNGL widget (%display (player widget)))))
            (setf (%gui-style box) "row")
             box)
          (progn
            (display widget)
            (display (%display (player widget)))
            (values)))
      widget))


(defmethod %set-size ((self nglwidget) w h)
  (%remote-call self
                "setDraggable"
                :target "Widget"
                :args (list "")))

(defmethod %set-draggable ((widget nglwidget) &key (yes t))
  (if yes
      (%remote-call widget "setDraggable"
                    :target "Widget"
                    :args '(""))
      (%remote-call widget "setDraggable"
                    :target "Widget"
                    :args '("destroy"))))

(defmethod %set-sync-frame ((widget nglwidget))
  (%remote-call widget "setSyncFrame" :target "Widget"))

(defmethod %set-unsync-frame ((widget nglwidget))
  (%remote-call widget "setUnSyncFrame" :target "Widget"))

(defmethod %set-sync-camera ((widget nglwidget))
  (%remote-call widget "setSyncCamera" :target "Widget"))

(defmethod %set-unsync-camera ((widget nglwidget))
  (%remote-call widget "setUnSyncCamera" :target "Widget"))

(defmethod %set-delay ((widget nglwidget) delay)
  "unit of millisecond
  "
  (%remote-call widget "setDelay" :target "Widget"
                :args (list delay)))

(defmethod %set-spin ((widget nglwidget) axis angle)
  (%remote-call widget "setSpin"
                :target "Stage"
                :args (list axis angle)))

(defmethod %set-selection ((widget nglwidget) &key selection (component 0) (repr-index 0))
  (%remote-call widget "setSelection"
                :target "Representation"
                :args (list selection)
                :kwargs (list (cons "component_index" component)
                              (cons "repr_index" repr-index))))

(defmethod %set-color-by-residue ((widget nglwidget) &key colors (component-index 0) (repr-index 0))
  (%remote-call widget "setColorByResidue"
                :target "Widget"
                :args (list colors component-index repr-index)))

(defmethod %show-notebook-command-box ((self nglwidget))
  (%remote-call self
                "showNotebookCommandBox"
                :target "Widget"))

(defmethod %hide-notebook-command-box ((self nglwidget))
  (%remote-call self
                "hideNotebookCommandBox"
                :target "Widget"))

(defmethod color-by ((widget nglwidget) color-scheme &key (component 0))
  (let ((repr-names (get-repr-names-from-dict (ngl-repr-dict widget) component))
        (index 0))
    (loop for _ in repr-names
       do
         (update-representation widget
                                :component component
                                :repr-index index
                                :color-scheme color-scheme)
         (incf index)))
  (values))

;;; This performs the rest of the @representations.setter
(defmethod (setf representations) :after (value (self nglwidget))
  (loop for component in (ngl-component-ids self)
        do (set-representations reps (representations self))))

(defmethod update-representation ((widget nglwidget) &optional (component 0)
                                  (repr-index 0) &rest parameters)
  (let ((parameters (camelize-dict parameters))
        (kwargs (append
                 (list (cons "component_index" component)
                       (cons "repr_index" repr-index))
                 parameters)))
    (warn "How do we update kwargs")
    (%remote-call widget
                  "setParameters"
                  :target "Representation"
                  :kwargs kwargs)
    (%update-ngl-repr-dict widget)
    (values)))


(defmethod %update-repr-dict ((self nglwidget))
  (error "Finish %update-repr-dict")
#|
    def _update_repr_dict(self):
        """ Send a request to fronend to send representation parameters
        back.

        # TODO: sync or async
        """
        self._remote_call('request_repr_dict', target='Widget')
  |#
  )
(defmethod set-representations ((widget nglwidget) representations &key (component 0))
  (clear-representations widget :component component)
  (let ((kwargs ""))
    (loop for params in representations
       do
         (if (typep params 'cljw:dict)
             (progn
               (setf kwargs (aref params "params"))
               (warn "What to do about update kwargs")
               (%remote-call widget
                           "addRepresentations"
                           :target "compList"
                           :args (list (a params "type"))
                           :kwargs kwargs))
             (error "Params must be a dict"))))
  (values))

(defmethod remove-representation ((widget nglwidget) &key (component 0) (repr-index 0))
  (%remote-call widget
                "removeRepresentation"
                :target "Widget"
                :args (list component repr-index)))

(defmethod %remove-representations-by-name ((widget nglwidget) repr-name &key (component 0))
  (%remote-call widget
                "removeRepresentationsByName"
                :target "Widget"
                :args (list repr-name component))
  (values))

(defmethod %update-representations-by-name ((widget nglwidget) repr-name &optional (component 0) &rest kwargs)
  (setf kwargs (%camelize-dict kwargs))
  (%remote-call widget
                "updateRepresentationsByName"
                :target "Widget"
                :args (list repr-name component)
                :kwargs kwargs)
  (values))

(defmethod %display-repr ((widget nglwidget) &key (component 0) (repr-index 0) (name nil))
  (let ((c (concatenate 'string "c" (write-to-string component)))
        (r (write-to-string repr-index)))
    (warn "Figure out how to use handler-case")
    (setf name (aref (aref (aref (ngl-repr-dict widget) c) r) "name"))
    (make-instance 'RepresentationsControl :view widget
                   :component-index component
                   :repr-index repr-index
                   :name name)))

(defmethod %set-coordinates ((widget nglwidget) index)
  "Update coordinates for all trajectories at index-th frame"
  (when (and (slot-boundp widget '%trajlist) (trajlist widget))
    (let ((coordinates-dict ()))
      ;;
      ;; TODO: Do something for interpolation
      ;;
      (loop for trajectory in (trajlist widget)
            for traj-index = (position (id trajectory) (ngl-component-ids widget))
            do (push (cons traj-index (nglv::get-coordinates trajectory index)) coordinates-dict))
      (set-coordinates widget coordinates-dict))))

(defun ensure-simple-vector-float (coordinates)
  (if (typep coordinates '(simple-array single-float *))
      coordinates
      (error "Convert ~a to a simple-array of single-float" coordinates)))

(defmethod set-coordinates ((widget nglwidget) arr-dict)
  (cljw:widget-log  "In nglview set-coordinates~%")
  (progn
    (setf (coordinates-dict widget) arr-dict)
    (if (null (send-binary widget))
        (error "Handle encode64 for set-coordinates")
        (let (buffers
              coordinates-meta)
          (loop for (index . arr) in (coordinates-dict widget)
                for byte-buffer = (core:coerce-memory-to-foreign-data (ensure-simple-vector-float arr))
                do (push byte-buffer buffers)
                do (cljw:widget-log "number of xyz coords: ~a    number of bytes: ~a~%" (length arr) (clasp-ffi:foreign-data-size byte-buffer))
                do (push (cons (princ-to-string index) index) coordinates-meta))
          (let ((mytime (* (/ (get-internal-run-time) internal-time-units-per-second) 1000.0)))
            (cljw:widget-send widget (list (cons "type" "binary_single")
                                           (cons "data" coordinates-meta)
                                           (cons "mytime" mytime))
                              :buffers (coerce (nreverse buffers) 'vector)))))
    (values)))


(defmethod %on-frame-changed (object name new old)
  (when (slot-boundp object '%frame)
    (%set-coordinates object (frame object))))


(defmethod clear ((self nglwidget) &rest args)
  (apply #'clear-representations self args))

(defmethod clear-representations ((widget nglwidget) &key (component 0))
  (%remote-call widget
                "clearRepresentations"
                :target "compList"
                :kwargs (list (cons "component_index" component)))
  (values))

(defmethod add-shape ((self nglwidget) shapes &key (name "shape"))
  "add shape objects

        Parameters
        ----------
        shapes : vector of vectors
        name : str, default 'shape'
            name of given shape

        Notes
        -----
        Supported shape: 'mesh', 'sphere', 'ellipsoid', 'cylinder', 'cone', 'arrow'.
        
        See also
        --------
        {ngl_url}

        Examples
        --------
        (asdf:load-system :nglview)
        (defparameter *v* (make-instance 'nglv::nglwidget))
        (defparameter *sphere* (vector "sphere" #(0 0 9) #(1 0 0) 1.5))
        (defparameter *arrow* (vector "arrow" #(1 2 7) #(30 3 3) #(1 0 1) 1.0))
        (nglv::add-shape *v* (vector *sphere* *arrow*) :name "my_shape")
        "
  (%remote-call self "addShape"
                :target "Widget"
                :args (list name shapes)))

(defmethod add-representation ((self nglwidget) repr-type &rest kwargs &key (use-worker nil use-worker-p) (selection "all"))
  "Add structure representation (cartoon, licorice, ...) for given atom selection.

        Parameters
        ----------
        repr_type : str
            type of representation. Please see {ngl_url} for further info.
        selection : str or 1D array (atom indices) or any iterator that returns integer, default 'all'
            atom selection
        **kwargs: additional arguments for representation

        Example
        -------
        >>> import nglview as nv
        >>> 
        >>> t = (pt.datafiles.load_dpdp()[:].supej = pt.load(membrane_pdb)
                trajrpose('@CA'))
        >>> w = nv.show_pytraj(t)
        >>> w.add_representation('cartoon', selection='protein', color='blue')
        >>> w.add_representation('licorice', selection=[3, 8, 9, 11], color='red')
        >>> w

        Notes
        -----
        User can also use shortcut

        >>> w.add_cartoon(selection) # w.add_representation('cartoon', selection)
        "
  (when (string= repr-type "surface")
    (unless use-worker-p
      (setf (getf kwargs :use-worker) :false)))
  
  ;; avoid space sensitivity
  (setf repr-type (string-trim " " repr-type))
  ;; overwrite selection
  (setf selection (seq-to-string (string-trim " " selection)))
  (format *debug-io* "kwargs -> ~s~%" kwargs)
  (let* ((kwargs2 (dict-from-plist kwargs))
         (comp-assoc (assoc :component kwargs2))
         (component (prog1
                        (getf kwargs2 :component 0)
                      (remf kwargs2 :component))))
    #|for k, v in kwargs2.items():
    try:
    kwargs2[k] = v.strip()
    except AttributeError:
    # e.g.: opacity=0.4
    kwargs2[k] = v
    |#
    (let* ((params (dict-from-plist kwargs :remove '(:selection))))
      (push (cons "sele" selection) params)
      (push (cons "component_index" component) params)
;;;      (format t "kwargs -> ~s~%" params)
      (%remote-call self "addRepresentation"
                    :target "compList"
                    :args (list repr-type)
                    :kwargs params))))


(defmethod center ((widget nglwidget) &key (selection "*") (duration 0) (component 0))
  "center view for given atom selection

        Examples
        --------
        view.center(selection='1-4')
  "
  (%remote-call widget "autoView"
                :target "compList"
                :args (list selection duration)
                :kwargs (list (cons "component_index" component))))
  
(defmethod %on-render-image (object name new old)
  ;;;(setf (_b64value (widget-image object)) new)
  (when (and (slot-boundp object '%hold-image) (hold-image object))
    (setf (image-array object) (concatenate 'string (image-array object) new))))

(defmethod render-image ((widget nglwidget) &key (frame nil) (factor 4) (antialias t) (trim nil) (transparent nil))
  (when frame
    (setf (frame widget) frame))
  (let ((params (list (cons "factor" factor)
                      (cons "antialias" antialias)
                      (cons "trim" trim)
                      (cons "transparent" transparent))))
    (%remote-call widget
                  "_exportImage"
                  :target "Widget"
                  :kwargs params))
  (values))

(defmethod download-image ((widget nglwidget) &key (filename "screenshot.png")
                                                (factor 4)
                                                (antialias t)
                                                (trim nil)
                                                (transparent nil))
  (let ((params (list (cons "factor" factor)
                      (cons "antialias" antialias)
                      (cons "trim" trim)
                      (cons "transparent" transparent))))
    (%remote-call widget
                  "_downloadImage"
                  :target "Widget"
                  :args (list filename)
                  :kwargs params))
  (values))


(defmethod %ngl-handle-msg ((widget nglwidget) content buffers)
  (check-type buffers array)
  (cljw:widget-log  "%ngl-handle-message in process ~s received content: ~s~%" (bordeaux-threads:current-thread) content)
  (setf (ngl-msg widget) content)
  (cljw:widget-log "Just set ngl-msg to content~%")
  (let ((msg-type ([] content "type")))
    (cljw:widget-log "    custom message msg-type -> ~s~%" msg-type)
    (cond
      ((string= msg-type "request_frame")
       (incf (frame widget) (step (player widget)))
       (if (>= (frame widget) (count widget))
           (setf (frame widget) 0)
           (if (< (frame widget) 0)
               (setf (frame widget) (1- (count widget))))))
      ((string= msg-type "repr_parameters")
       (let* ((data-dict (dict-lookup "data" (ngl-msg widget))))
         (error "Finish implementing repr_parameters")))
                                        ;
                                        ;
                                        ;
                                        ;
                                        ;
                                        ;
                                        ;
                                        ;
                                        ;
                                        ;
                                        ;
                                        ;
                                        ;
      ((string= msg-type "request_loaded")
       (cljw:widget-log "      handling request_loaded~%")
       (unless (loaded widget)
         (setf (loaded widget) nil))
       (setf (loaded widget) (eq ([] content "data") :true))
       (cljw:widget-log "(loaded widget) -> ~a    ([] content \"data\") -> ~s~%" (loaded widget) ([] content "data")))
      ((string= msg-type "request_repr_dict")
       (setf (ngl-repr-dict widget) (dict-lookup "data" (ngl-msg widget))))
      ((string= msg-type "stage_parameters")
       (setf (ngl-full-stage-parameters widget) (dict-lookup "data" (ngl-msg widget))))
      ((string= msg-type "async_message")
       (cljw:widget-log "%ngl-handle-msg - received async_message~%")
       (when (string= ([] content "data") "ok")
         (cljw:widget-log "    setting event~%")
         (pythread:event-set (event widget))))
      (t
       (cljw:widget-log "Handle ~a custom message with content: ~s~%" msg-type content))))
  (cljw:widget-log "Leaving %ngl-handle-msg~%"))
    
#|    def _load_data(self, obj, **kwargs):
  '''

  Parameters
  ----------
  obj : nglview.Structure or any object having 'get-structure-string' method or
  string buffer (open(fn).read())
  '''
  kwargs2 = _camelize_dict(kwargs)

  try:
  is_url = FileManager(obj).is_url
  except NameError:
  is_url = False

  if 'defaultRepresentation' not in kwargs2:
  kwargs2['defaultRepresentation'] = True

  if not is_url:
  if hasattr(obj, 'get-structure-string'):
  blob = obj.get-structure-string()
  kwargs2['ext'] = obj.ext
  passing_buffer = True
  binary = False
  else:
  fh = FileManager(obj,
ext=kwargs.get('ext'),
compressed=kwargs.get('compressed'))
  # assume passing string
  blob = fh.read()
  passing_buffer = not fh.use_filename

  if fh.ext is None and passing_buffer:
  raise ValueError('must provide extension')

  kwargs2['ext'] = fh.ext
  binary = fh.is_binary
  use_filename = fh.use_filename

  if binary and not use_filename:
  # send base64
  blob = base64.b64encode(blob).decode('utf8')
  blob_type = 'blob' if passing_buffer else 'path'
  args=[{'type': blob_type, 'data': blob, 'binary': binary}]
  else:
  # is_url
  blob_type = 'url'
  url = obj
  args=[{'type': blob_type, 'data': url, 'binary': False}]

  name = py_utils.get_name(obj, kwargs2)
  self._ngl_component_names.append(name)
  self._remote_call("loadFile",
target='Stage',
args=args,
kwargs=kwargs2)
  |#

(defmethod %request-repr-parameters ((widget nglwidget) &key (component 0) (repr-index 0))
  (%remote-call widget
                "requestReprParameters"
                :target "Widget"
                :args (list component repr-index))
  (values))


(defmethod add-structure ((self nglwidget) structure &rest kwargs)
  (cljw:widget-log "In add-structure  (loaded self) -> ~a   (already-constructed self) -> ~a~%" (loaded self) (already-constructed self))
  (if (not (typep structure 'Structure))
      (error "~s is not an instance of Structure" structure))
  (apply '%load-data self structure kwargs)
  (setf (ngl-component-ids self) (append (ngl-component-ids self) (list (id structure))))
  (when (> (n-components self) 1)
    (center self :component (- (length (ngl-component-ids self)) 1)))
  (%update-component-auto-completion self)
  structure)

(defmethod add-trajectory ((widget nglwidget) trajectory &rest kwargs)
  (cljw:widget-log "entered add-trajectory~%")
  (let (#+(or)(backends *BACKENDS*)
        (package-name nil))
    ;;; Do stuff with backends
    (let ((trajectory trajectory))
      (apply '%load-data widget trajectory kwargs)
      (setf (shown trajectory) t)
      (setf (trajlist widget) (append (trajlist widget) (list trajectory)))
      (%update-count widget)
      (setf (ngl-component-ids widget) (append (ngl-component-ids widget) (list (id trajectory))))
      (%update-component-auto-completion widget)
      widget)))

(defmethod add-pdbid ((widget nglwidget) pdbid)
  (error " I want something like thif but what is .format(pdbid)??(add-component widget rcsb://{}.pdb.format(pdbid)"))


(defmethod add-component ((widget nglwidget) filename &rest kwargs)
  (cljw:widget-log "entered add-component~%")
  (apply '%load-data widget filename kwargs)
  (append (ngl-component-ids widget) (list (uuid:make-v4-uuid)))
  (%update-component-auto-completion widget))

(defmethod %load-data ((widget nglwidget) obj &key kwargs)
  (cljw:widget-log "entered %load-data~%")
  (check-type kwargs list)
  (let* ((kwargs2 (camelize-dict kwargs))
         (is-url (is-url (make-instance 'file-manager :src obj)))
         passing-buffer binary use-filename blob
         args blob-type)
    (unless (dict-entry "defaultRepresentation" kwargs2)
      (setf kwargs2 (dict-set-or-push "defaultRepresentation" kwargs2 :true)))
    (if (null is-url)
        (let ((structure-string (get-structure-string obj)))
          (if structure-string
              (setf blob structure-string
                    kwargs2 (dict-set-or-push "ext" kwargs2 (ext obj))
                    passing-buffer t
                    use-filename nil
                    binary :false)
              (error "Handle file-manager loads"))
          (if (and (eq binary :true) (not use-filename))
              (error "Handle blob decoding of base64 files"))
          (setf blob-type (if passing-buffer "blob" "path"))
          (setf args (list (list (cons "type" blob-type)
                                 (cons "data" blob)
                                 (cons "binary" binary)))))
        (setf blob-type "url"
              url obj
              args (list (list (cons "type" blob-type)
                               (cons "data" url)
                               (cons "binary" :false)))))
    (let ((name (get-name obj :dictargs kwargs2)))
      (setf (ngl-component-names widget) (append (ngl-component-names widget) (cons name nil)))
      (cljw:widget-log "About to %remote-call widget loadFile~%")
      (cljw:widget-log "  args: ~a~%" args)
      (cljw:widget-log "  kwargs: ~a~%" kwargs)
      (%remote-call widget "loadFile"
                    :target "Stage"
                    :args args
                    :kwargs kwargs2)))
  (cljw:widget-log "leaving %load-data~%"))
          
(defmethod remove-component ((widget nglwidget) c)
  (let ((component-id (if (typep component-id 'component-viewer)
                          (progn
                            (setf (view c) nil)
                            (id c))
                          c)))
    (%clear-component-auto-completion widget)
    (if (trajlist widget)
        (loop for traj in (trajlist widget)
              do (if (equal (id traj) component-id)
                     (remove traj (trajlist widget) :test #'equal))))
    (let ((component-index (aref (ngl-component-ids widget) component-id)))
      (remove component-id (ngl-component-ids widget) :test #'equal)
      (remove component-index (ngl-component-names))
      (error "Should that have been pop not remove???")
      (%remote-call widget
                    "removeComponent"
                    :target "Stage"
                    :args (list component-index)))))

(defmethod %remote-call ((widget nglwidget) method-name &key (target "Widget") args kwargs)
  "call NGL's methods from Common Lisp
        
        Parameters
        ----------
        method_name : str
        target : str, (member \"Stage\" \"Viewer\" \"compList\" \"StructureComponent\")
        args : list
        kwargs : alist
            if target is \"compList\", \"component_index\" could be passed
            to specify which component will call the method.

        Examples
        --------
        (%remote-call view \"loadFile\" :args '(\"1L2Y.pdb\")
                          :target \"Stage\" :kwargs '((\"defaultRepresentation\" . :true)))

        # perform centerView for 1-th component
        # component = Stage.compList[1];
        # component.centerView(true, \"1-12\");
        (%remote-call view \"centerView\"
                          :target \"component\"
                          :args (list :true, \"1-12\" )
                          :kwargs '((\"component_index\" . 1)))
        "
  (check-type args list)
  (check-type kwargs list)              ; alist
  (cljw:widget-log "entered %remote-call ~a~%" method-name)
  (let (msg)
    (let ((component-index (assoc "component_index" kwargs :test #'string=)))
      (when component-index
        (push component-index msg)
        (setf kwargs (remove component-index kwargs))))
    (let ((repr-index (assoc "repr_index" kwargs :test #'string=)))
      (when repr-index
        (push repr-index msg)
        (setf kwargs (remove repr-index kwargs))))
    (push (cons "target" target) msg)
    (push (cons "type" "call_method") msg)
    (push (cons "methodName" method-name) msg)
    (push (cons "args" (coerce args 'vector)) msg)
    (push (cons "kwargs" kwargs) msg)
    (let ((callback-maker (lambda (description)
                            (cljw:widget-log "About to make-remote-call-callback ~a~%" description)
                            (pythread:make-remote-call-callback
                             :widget widget
                             :callback (lambda (widget)
                                         (cljw:widget-log "Start %remote-call method-name -> ~a~%" method-name)
                                         (cljw:widget-log "      %remote-call widget -> ~s~%" widget)
                                         (cljw:widget-log "      %remote-call msg -> ~s~%" msg)
                                         (prog1
                                             (cljw:widget-send widget msg)
                                           (cljw:widget-log "    Done %remote-call method-name -> ~s~%" method-name)))
                             :method-name method-name
                             :description description
                             :ngl-msg msg))))
      (cljw:widget-log "About to enqueue remote-call method-name -> ~s msg -> ~s  widget -> ~s~%"
                       method-name msg widget)
      (if (and (slot-boundp widget '%loaded) (loaded widget))
          (let ((callback (funcall callback-maker "remote-call-add")))
            (cljw:widget-log "enqueing remote-call ~a~%" callback)
            (pythread:remote-call-add callback))
          (let ((callback (funcall callback-maker "before-loaded")))
            (if (slot-boundp widget '%ngl-displayed-callbacks-before-loaded-reversed)
                (push callback (ngl-displayed-callbacks-before-loaded-reversed widget))
                (setf (ngl-displayed-callbacks-before-loaded-reversed widget) (list callback)))))
      (when (not (member method-name *excluded-callback-after-firing* :test #'string=))
        (let ((callback (funcall callback-maker "after-loaded")))
          (if (slot-boundp widget '%ngl-displayed-callbacks-after-loaded-reversed)
              (push callback (ngl-displayed-callbacks-after-loaded-reversed widget))
              (setf (ngl-displayed-callbacks-after-loaded-reversed widget) (list callback)))))))
  (cljw:widget-log "leaving %remote-call ~a~%" method-name)
  t)


(defmethod %get-traj-by-id ((widget nglwidget) itsid)
  (loop for traj in (trajlist widget)
     do
       (if (equal (id traj) itsid)
           (return traj)))
  nil)

(defmethod hide ((self ComponentViewer))
  "set invisibility for given components (by their indices)"
  (%remote-call (%view self)
                "setVisibility"
                :target "compList"
                :args (list nil)
                :kwargs (list (cons "component_index" (%index self))))
  (let ((traj (%get-traj-by-id (%view self) (id self))))
    (if traj
        (setf (shown traj) nil))
    (values)))


(defmethod show ((self ComponentViewer))
  "set invisibility for given components (by their indices)"
  (%remote-call (%view self)
                "setVisiblity"
                :target "compList"
                :args (list t)
                :kwargs (list (cons "component_index" (%index self))))
  (let ((traj (%get-traj-by-id (%view self) (id self))))
    (if traj
        (setf (shown traj) t))
    (values)))


(defmethod show-only ((self nglwidget) &optional (indices "all"))
  (error "Finish show-only")
  #|
  def show_only(self, indices='all'):
  """set visibility for given components (by their indices)

        Parameters
        ----------
        indices : {'all', array-like}, component index, default 'all'
        """
  traj_ids = set(traj.id for traj in self._trajlist)

  if indices == 'all':
  indices_ = set(range(self.n_components))
  else:
  indices_ = set(indices)

  for index, comp_id in enumerate(self._ngl_component_ids):
  if comp_id in traj_ids:
  traj = self._get_traj_by_id(comp_id)
  else:
  traj = None
  if index in indices_:
  args = [
  True,
  ]
  if traj is not None:
  traj.shown = True
  else:
  args = [
  False,
  ]
  if traj is not None:
  traj.shown = False

  self._remote_call(
                "setVisibility",
                target='compList',
                args=args,
                kwargs={'component_index': index})
  |#)



(defmethod %js-console ((widget nglwidget))
  (error "implement %js-console in widget.lisp"))

#|
  def _js_console(self):
  self.send(dict(type='get', data='any'))
  |#

(defmethod %get-full-params ((widget nglwidget))
  (error "Implement %get-full-params in widget.lisp"))
#|
  def _get_full_params(self):
  self.send(dict(type='get', data='parameters'))
  |#

(defmethod %display-image ((widget nglwidget))
  (error "help %display-image widget.lisp"))
#|
  def _display_image(self):
  '''for testing
  '''
  from IPython import display
  return display.Image(self._image_data)
  |#

(defmethod %clear-component-auto-completion ((widget nglwidget))
  (let ((index 0))
    (loop for id in (ngl-component-ids widget)
       do
         (let ((name (concatenate 'string "component_" (write-to-string index))))
           (incf index)
           (error "WE NEED A DELATTR IN %clear-component-auto-completion in widget.lisp")))))
#|
  def _clear_component_auto_completion(self):
  for index, _ in enumerate(self._ngl_component_ids):
  name = 'component_' + str(index)
  delattr(self, name)
  |#


(defmethod %update-component-auto-completion ((self NGLWidget))
  #+(or)(warn "Do something for %update-component-auto-completion")
  #+(or)(let ((trajids (loop for traj in (trajlist self) collect (id traj)))
              (index 0))
          (loop for cid in (ngl-component-ids widget)
             do (let ((comp (make-instance 'ComponentViewer :%view widget :%index index))
                      (name (concatenate 'string "component_" (write-to-string index))))
                  (incf index)
                  (error "We need a setattr function!!!!")
                  (error "we need an in function! Maybe we have one. %update-component-auto-completion in widget.lisp")))))

#|
  def _update_component_auto_completion(self):
  trajids = [traj.id for traj in self._trajlist]

  for index, cid in enumerate(self._ngl_component_ids):
  comp = ComponentViewer(self, index) 
  name = 'component_' + str(index)
  setattr(self, name, comp)


  if cid in trajids:
  traj_name = 'trajectory_' + str(trajids.index(cid))
  setattr(self, traj_name, comp)
  |#


(defmethod %-getitem-- ((widget nglwidget) index)
  "return ComponentViewer"
  (let ((positive-index (get-positive-index py-utils index (length (ngl-component-ids widget)))))
    (make-instance 'ComponentViewer :%view widget :%index positive-index))
  (error "Help! We don't have a py-utils thingy in %-getitem-- in widget.lisp"))


(defmethod %-iter-- ((widget nglwidget))
  "return ComponentViewer"
  (let ((index 0))
    (loop for item in (ngl-component-ids widget))
    (error "Implementer %-iter-- in widget.lisp")))
#|
  def __iter__(self):
  """return ComponentViewer
        """
  for i, _ in enumerate(self._ngl_component_ids):
  yield self[i]
  |#    

(defmethod detach ((widget nglwidget) &key (split nil))
  "detach player from its original container."
  (if (not (loaded widget))
      (error "must display view first"))
  (if split
      (%move-notebook-to-the-right js-utils))
  (%remote-call widget "setDialog" :target "Widget"))








;;; ----------------------------------------------------------------------------------------------------





;;;;;;;;;;;;;;;;;;;;;;;;;;;;;;;;;;;;;;;;;;;;;;;;;;;;;;;;;;;;;;;;;;;;;;;;;;;;;;;;
;;;;;;;;;;;;;;;;;;;;;;;;;;;;;;;;;;;;;;;;;;;;;;;;;;;;;;;;;;;;;;;;;;;;;;;;;;;;;;;;
;;;;;;;;;;;;;;;;;;;;;;;;;;;;;;;;;;;;;;;;;;;;;;;;;;;;;;;;;;;;;;;;;;;;;;;;;;;;;;;;
;;;;;;;;;;;;;;;;;;;;;;;;;;;;;;;;;;;;;;;;;;;;;;;;;;;;;;;;;;;;;;;;;;;;;;;;;;;;;;;;
;;;;;;;;;;;;;;;;;;;;;;;;;;;;;;;;;;;;;;;;;;;;;;;;;;;;;;;;;;;;;;;;;;;;;;;;;;;;;;;;
          

;;;Starting from the bottom down below. SCROLL!


(defmethod %set-place-proxy ((widget nglwidget) widget)
  (setf (child (%place-proxy widget)) widget)
  (values))

(defmacro pop-from-alist (key alist)
  (let ((k (gensym "KEY")) (a (gensym "ALIST"))
        (pair (gensym "PAIR")))
    `(let* ((,k ,key)
            (,a ,alist)
            (,pair (assoc ,k ,a)))
       (when ,pair
         (prog1 (cdr ,pair)
         (setf ,alist (remove ,pair ,a)))))))
(defmacro pop-from-hash-table (key table)
  (let ((k (gensym "KEY")) (tab (gensym "TABLE")))
    `(let ((,k ,key) (,tab ,table))
       (prog1 (gethash ,k ,tab)
         (remhash ,k ,tab)))))


(defmethod cl-jupyter-widgets:widget-close ((widget nglwidget))
  (call-next-method)
  ;; (bordeaux-threads:destroy-thread (remote-call-thread widget))
  (when (handle-msg-thread widget)
    (bordeaux-threads:destroy-thread (handle-msg-thread widget)))
  ;;; FIXME: Kill handle-msg-thread 
  )


(defmethod %update-ngl-repr-dict ((self nglwidget))
  "Send a request to the frontend to send representation parameters back"
  (cljw:widget-log "Called %update-ngl-repr-dict~%")
  (%remote-call self
                "request_repr_dict"
                :target "Widget"))


(defmethod representations-setter ((widget nglwidget) reps)
  (dolist (ngl-component-ids widget)
    (set-representations widget reps))
  (values))

(defmethod camera-setter ((widget nglwidget) value)
  (setf (camera-str widget) value)
  (%remote-call widget
                "setParameters"
                :target "Stage"
                :kwargs (list (cons "cameraType" (camera-str wiget))))
  (values))
<|MERGE_RESOLUTION|>--- conflicted
+++ resolved
@@ -577,17 +577,10 @@
   (values))
 
 (defmethod %fire-callbacks ((widget nglwidget) callbacks)
-<<<<<<< HEAD
   (cljw:widget-log "%fire-callbacks entered in process ~s~%" (bordeaux-threads:current-thread))
-=======
-  (cljw:widget-log "%fire-callbacks entered in process ~s~%  callbacks: ~s~%" mp:*current-process*
-                   (loop for x in callbacks
-                         collect (list (pythread:method-name x) (pythread:description x))))
->>>>>>> c17b9275
   (flet ((_call ()
            (cljw:widget-log "%fire-callbacks _call entered in process ~s~%" (bordeaux-threads:current-thread))
            (loop for callback in callbacks
-<<<<<<< HEAD
               do (progn
                    (cljw:widget-log "      %fire-callback -> ~s in process ~s~%" (pythread:method-name callback) (bordeaux-threads:current-thread))
                    (pythread:fire-callback callback widget)
@@ -597,17 +590,6 @@
     (bordeaux-threads:make-thread (lambda () (_call))
                              cl-jupyter:*default-special-bindings*
                              :name 'fire-callbacks-thread))
-=======
-                 do (progn
-                      (cljw:widget-log "      %fire-callback -> ~s in process ~s~%" callback mp:*current-process*)
-                      (pythread:fire-callback callback widget)
-                      (when (string= (pythread:method-name callback) "loadFile")
-                        (cljw:widget-log "    Waiting until finished~%")
-                        (wait-until-finished widget))))))
-    (mp:process-run-function 'fire-callbacks-thread
-                             (lambda () (_call))
-                             cl-jupyter:*default-special-bindings*))
->>>>>>> c17b9275
   (cljw:widget-log "Done %fire-callbacks~%"))
 
 (defmethod %refresh-render ((widget nglwidget))
