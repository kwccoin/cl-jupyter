--- conflicted
+++ resolved
@@ -23,12 +23,6 @@
 
 (defun show-ase (ase-atoms &rest kwargs &key &allow-other-keys)
   (let ((structure (make-instance 'ASEStructure ase-atoms)))
-<<<<<<< HEAD
-    (apply #'make-nglwidget :structure structure kwargs)))
-
-(defun show-structure-file (path &rest kwargs &key &allow-other-keys)
-  (let ((structure (make-instance 'FileStructure path)))
-=======
     (apply #'makenglwidget :structure structure kwargs)))
 
 (defun show-structure-file (path &rest kwargs &key &allow-other-keys)
@@ -37,7 +31,6 @@
 
 (defun show-aggregate (aggregate &rest kwargs &key &allow-other-keys)
   (let ((structure (make-instance 'cando-structure :matter aggregate)))
->>>>>>> 073ec16c
     (apply #'make-nglwidget :structure structure kwargs)))
 
 (defun show-simpletraj (traj &rest kwargs &key &allow-other-keys)
