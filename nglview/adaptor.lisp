(in-package :nglv)

(defclass register-backend ()
  ((:package-name :initarg package_name :accessor package_name)))

(defmethod __call__ ((self register-backend) cls)
  (setf (gethash (package-name self) *BACKENDS*) cls)
  cls)

(defclass file-structure(Structure)
  ((path :initarg :path :accessor path :initform nil)
   (fm :accessor fm :initform nil)
   (ext :accessor ext :initform nil)
   (params :accessor params :type list ;plist
	   :initform ())))

(defmethod initialize-instance :after ((file-structure file-structure) &key)
  (with-slots (path fm ext) file-structure
    (let ((pathname (pathname path)))
      (unless ext
	(setf ext (pathname-type pathname))))))

;;(defgeneric get-structure-string (Structure)
;;  (:documentation "I think this works"))
(defmethod get-structure-string ((self file-structure))
  (with-open-file (stream (path self) :direction :input)
    (let* ((entire-file (make-string (+ (file-length stream) 2)
				     :initial-element #\newline)))
      (read-sequence entire-file stream)
      entire-file)))
  #|
    def get-structure-string(self):
        return self.fm.read(force-buffer=True)
|#


(defclass cando-structure (structure)
  ((%matter :initarg :matter :accessor matter)))

(defmethod ext ((self cando-structure))
  "mol2")

(defmethod get-structure-string ((self cando-structure))
  (check-type self cando-structure)
  (check-type (matter self) chem:aggregate)
  (cljw:widget-log "Saving structure to /home/app/work/home/structure.mol2~%")
  (cando:save-mol2 (matter self) "/home/app/work/home/structure.mol2" :use-sybyl-types t)
  (with-open-file (stream "/tmp/structure.mol2" :direction :input)
    (let* ((entire-file (make-string (+ (file-length stream) 2)
				     :initial-element #\newline)))
      (read-sequence entire-file stream)
      (close stream)
      entire-file)))



(defclass TextStructure (Structure)
  ((text :initarg :text :accessor text :initform nil)
   (ext :initarg :ext :accessor ext :initform "pdb")
   (path :accessor path :initform "")
   (params :initarg params :accessor params :type list :initform ())))
  
(defmethod get-structure-string ((self TextStructure))
  (text self))

(defclass RdkitStructure (Structure)
  ((rdkit-mol :initarg :rdkit-mol :accessor rdkit-mol :initform nil)
   (ext :initarg :ext :accessor ext
	:initform "pdb")
   (path :accessor path :initform "")
   (params :accessor params :type list :initform ())))

(defmethod get-structure-string ((self RdkitStructure))
  (error "adaptor::get-structure-string Implement me!!!!"))
#|
 from rdkit import Chem
        fh = StringIO(Chem.MolToPDBBlock(self.-rdkit_mol))
        return fh.read()
|#

(defclass PdbIdStructure (Structure)
  ((pdbid :initarg :pdbid :accessor pdbid :initform nil)
   (ext :accessor ext :initform "cif")
   (params :accessor params :type list :initform ())))

(defmethod get-structure-string ((self PdbIdStructure))
<<<<<<< HEAD
  (let ((url (concatenate 'string "http://www.rcsb.org/pdb/files/" (pdbid self) ".cif")))
    (warn "how do we get URLs to work?!")))
=======
  (let ((url (concatenate 'string "http://files.rcsb.org/view/" (pdbid self) ".cif")))
    (cljw:widget-log "About to get-structure-string from ~s~%" url)
    (destructuring-bind (response header stream)
	(trivial-http:http-get url)
      (let ((contents (with-output-to-string (sout)
			(trivial-http::copy-stream stream sout))))
	(cljw:widget-log "Read url: ~s~%" url)
	(cljw:widget-log "     response: ~a~%" response)
	(cljw:widget-log "       header: ~s~%" header)
	(cljw:widget-log "      contents are not show - may be too long~%")
	(close stream)
	contents))))

>>>>>>> 073ec16c
#|
    def get-structure-string(self):
        url = "http://www.rcsb.org/pdb/files/" + self.pdbid + ".cif"
        return urlopen(url).read()
|#

(defclass ASEStructure (Structure)
  ((ase-atoms :initarg :ase-atoms :accessor ase-atoms
	      :initform nil)
   (path :accessor path
	 :initform "")
   (params :initarg params :accessor params :type list :initform ())
   (ext :initarg :ext :accessor ext :initform "pdb")))

(defmethod get-structure-string ((self ASEStructure))
  (error "ASEStructure::get-structure-string help!!"))
#|
  def get-structure-string(self):
        with tempfolder():
            self.-ase_atoms.write('tmp.pdb')
            return open('tmp.pdb').read()
|#

(defclass SimpletrajTrajectory (Trajectory Structure)
  ((path :initarg :path :accessor path :initform nil)
   (structure-path :initarg :structure-path :accessor structure-path :initform path)
   (traj-cache :accessor traj-cache :initform nil);HELP!!! Please help
   (ext :accessor ext :initform nil) ;HELP!!! Please help me
   (params :accessor params :type list :initform nil)
   (trajectory :accessor trajectory :initform nil)
   (id :accessor id :initform (format nil "~W" (uuid:make-v4-uuid)))))

(defmethod get-coordinates ((self SimpletrajTrajectory) index)
  (error "Implement me!!! get-coordinates SimpletrajTrajectory!"))
#|
    def get-coordinates(self, index):
        traj = self.traj_cache.get(os.path.abspath(self.path))
        frame = traj.get_frame(index)
        return frame["coords"]
|#

(defmethod get-structure-string ((self SimpletrajTrajectory))
  (error "help get-structure-string of simpletrajtrajectory"))
  ;;;return open(self._structure_path).read()

(defmethod n-frames ((self SimpletrajTrajectory))
  (error "n-frames simpletrajtrajectory needs some help"))
;;; traj = self.traj_cache.get(os.path.abspath(self.path))
;;; return traj.numframes

(defclass MDTrajTrajectory (Trajectory Structure)
  ((trajectory :initarg :trajectory :accessor trajectory
	       :initform nil)
   (ext :accessor ext :initform "pdb")
   (params :accessor params :type list :initform ())
   (id :accessor id :initform (format nil "~W" (uuid:make-v4-uuid)))))

(defmethod get-coordinates ((self MDTrajTrajectory) index)
  (* 10 (aref (xyz (trajectory self)) index)))

(defmethod n-frames ((self MDTrajTrajectory))
  (n-frames (trajectory self)))

(defmethod get-structure-string ((self MDTrajTrajectory))
  (error "Help the get-structure-String MDTrajTrajectory"))
#|
 def get-structure-string(self):
        fd, fname = tempfile.mkstemp()
        self.trajectory[0].save_pdb(fname)
        pdb_string = os.fdopen(fd).read()
        # os.close( fd )
        return pdb_string
|#

(defclass PyTrajTrajectory (Trajectory Structure)
  ((trajectory :initarg :trajectory :accessor trajectory
	       :initform nil)
   (ext :accessor ext :initform "pdb")
   (params :accessor params :type list :initform ())
   (id :accessor id :initform (format nil "~W" (uuid:make-v4-uuid)))))

(defmethod get-coordinates ((self PyTrajTrajectory) index)
  (xyz (aref (trajectory self) index)))

(defmethod n-frames ((self PyTrajTrajectory))
  (n-frames (trajectory self)))

(defmethod get-structure-string ((self PyTrajTrajectory))
  (error "PyTrajTrajectory get-structure-string error"))
#|
    def get-structure-string(self):
        fd, fname = tempfile.mkstemp(suffix=".pdb")
        self.trajectory[:1].save(fname, format="pdb", overwrite=True)
        pdb_string = os.fdopen(fd).read()
        # os.close( fd )
        return pdb_string

|#
;;;There's something fishy goin on here. Check python code listed below.
(defclass ParmEdTrajectory (Trajectory Structure)
  ((trajectory :initarg :trajectory :initform nil :accessor trajectory)
   (ext :accessor ext :initform "pdb")
   (params :accessor params :type list :initform ())
   (xyz :accessor xyz :initform nil)
   (id :accessor id :initform (format nil "~W" (uuid:make-v4-uuid)))
   (only-save-1st-model :accessor only-save-1st-model :type bool :initform :true)))

#|

@register_backend('parmed')
class ParmEdTrajectory(Trajectory, Structure):
    '''ParmEd adaptor.
    '''

    def __init__(self, trajectory):
        self.trajectory = trajectory
        self.ext = "pdb"
        self.params = {}
        # only call get_coordinates once
        self._xyz = trajectory.get_coordinates()
        self.id = str(uuid.uuid4())
        self.only_save_1st_model = True

    def get_coordinates(self, index):
        return self._xyz[index]

    @property
    def n_frames(self):
        return len(self._xyz)

    def get-structure-string(self):
        fd, fname = tempfile.mkstemp(suffix=".pdb")
        # only write 1st model
        if self.only_save_1st_model:
            self.trajectory.save(
                fname, overwrite=True,
                coordinates=self.trajectory.coordinates)
        else:
            self.trajectory.save(fname, overwrite=True)
        pdb_string = os.fdopen(fd).read()
        # os.close( fd )
        return pdb_string
|#

;(defmethod initialize-instance :after ((self ParmEdTrajectory) &key)
;;  (setf (xyz self) ((get_coordinates

(defclass MDAnalysisTrajectory (Trajectory Structure)
  ((atomgroup :initarg :atomgroup :accessor atomgroup)
   (ext :accessor ext :initform "pdb")
   (params :accessor params :type list :initform ())
   (id :accessor id :initform (format nil "~W" (uuid:make-v4-uuid)))))
#+(or)
(defmethod get-coordinates ((self MDAnalysisTrajectory) index)
  (aref (trajectory (universe (atomgroup self))) index)
  (positions (atoms (atomgroup self))))
#+(or)
(defmethod n-frames ((self MDAnalysisTrajectory))
  (n-frames (trajectory (universe (atomgroup self)))))

(defmethod get-structure-string ((self MDAnalysisTrajectory))
  (error "help MDAnalysisTrajectory get-structure-string"))

#|
  def get-structure-string(self):
        try:
            import MDAnalysis as mda
        except ImportError:
            raise ImportError(
                "'MDAnalysisTrajectory' requires the 'MDAnalysis' package"
            )
        u = self.atomgroup.universe
        u.trajectory[0]
        f = mda.lib.util.NamedStream(StringIO(), 'tmp.pdb')
        atoms = self.atomgroup.atoms
        # add PDB output to the named stream
        with mda.Writer(f, atoms.n_atoms, multiframe=False) as W:
            W.write(atoms)
        # extract from the stream
        pdb_string = f.read()
        return pdb_string

|#

(defclass HTMDTrajectory (Trajectory)
  ((mol :initarg :mol :accessor mol)
   (ext :accessor ext :initform "pdb")
   (params :accessor params :type list :initform ())
   (id :accessor id :initform (format nil "~W" (uuid:make-v4-uuid)))))

(defmethod get-coordinates ((self HTMDTrajectory) index)
  (error "help get-coordinates HTMDTrajectory"))
#|
    def get_coordinates(self, index):
        return np.squeeze(self.mol.coords[:, :, index])
|#

(defmethod n-frames ((self HTMDTrajectory))
  (n-frames (mol self)))

(defmethod get-structure ((self HTMDTrajectory))
  (error "help get-structure of HTMDTrajectory"))
#|
    def get-structure-string(self):
        import tempfile
        fd, fname = tempfile.mkstemp(suffix='.pdb')
        self.mol.write(fname)
        pdb_string = os.fdopen(fd).read()
        # os.close( fd )
        return pdb_string
|#<|MERGE_RESOLUTION|>--- conflicted
+++ resolved
@@ -84,10 +84,6 @@
    (params :accessor params :type list :initform ())))
 
 (defmethod get-structure-string ((self PdbIdStructure))
-<<<<<<< HEAD
-  (let ((url (concatenate 'string "http://www.rcsb.org/pdb/files/" (pdbid self) ".cif")))
-    (warn "how do we get URLs to work?!")))
-=======
   (let ((url (concatenate 'string "http://files.rcsb.org/view/" (pdbid self) ".cif")))
     (cljw:widget-log "About to get-structure-string from ~s~%" url)
     (destructuring-bind (response header stream)
@@ -101,7 +97,7 @@
 	(close stream)
 	contents))))
 
->>>>>>> 073ec16c
+
 #|
     def get-structure-string(self):
         url = "http://www.rcsb.org/pdb/files/" + self.pdbid + ".cif"
